--- conflicted
+++ resolved
@@ -177,13 +177,10 @@
 Copyright (c) 2015-2017 Martin Hensel
 Copyright (c) 2007, Apostolos Syropoulos (<asyropoulos@yahoo.com)
 
-<<<<<<< HEAD
 ComputeCPP SDK (cmake/FindComputeCpp.cmake)
 Copyright 2016-2018 Codeplay Software Ltd.
-=======
 Xbyak_aarch64 (src/cpu/aarch64/xbyak_aarch64/)
 Copyright 2019-2020 FUJITSU LIMITED
->>>>>>> 838b4b62
 
 Apache License, Version 2.0
 
