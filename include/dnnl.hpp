/*******************************************************************************
* Copyright 2016-2019 Intel Corporation
*
* Licensed under the Apache License, Version 2.0 (the "License");
* you may not use this file except in compliance with the License.
* You may obtain a copy of the License at
*
*     http://www.apache.org/licenses/LICENSE-2.0
*
* Unless required by applicable law or agreed to in writing, software
* distributed under the License is distributed on an "AS IS" BASIS,
* WITHOUT WARRANTIES OR CONDITIONS OF ANY KIND, either express or implied.
* See the License for the specific language governing permissions and
* limitations under the License.
*******************************************************************************/

/// @file
/// C++ API

#ifndef DNNL_HPP
#define DNNL_HPP

#include "dnnl_config.h"

/// @cond DO_NOT_DOCUMENT_THIS
#include <algorithm>
#include <cstdlib>
#include <iterator>
#include <memory>
#include <string>
#include <vector>
#include <unordered_map>

#include "dnnl.h"

#if DNNL_GPU_RUNTIME == DNNL_RUNTIME_OCL
#include <CL/cl.h>
#endif

#if DNNL_WITH_SYCL
#include <CL/sycl.hpp>
#endif

/// @endcond

// __cpp_exceptions is referred from
// https://gcc.gnu.org/onlinedocs/libstdc++/manual/using_exceptions.html
// gcc < 5 does not define __cpp_exceptions but __EXCEPTIONS,
// Microsoft C++ Compiler does not provide an option to disable exceptions
#ifndef DNNL_ENABLE_EXCEPTIONS
#if __cpp_exceptions || __EXCEPTIONS \
        || (defined(_MSC_VER) && !defined(__clang__))
#define DNNL_ENABLE_EXCEPTIONS 1
#else
#define DNNL_ENABLE_EXCEPTIONS 0
#endif
#endif

#if defined(__GNUC__) || defined(__clang__)
#define DNNL_TRAP() __builtin_trap()
#elif defined(__INTEL_COMPILER) || defined(_MSC_VER)
#define DNNL_TRAP() __debugbreak()
#else
#error "unknown compiler"
#endif

#if DNNL_ENABLE_EXCEPTIONS
#define DNNL_THROW_ERROR(status, msg) throw error(status, msg)
#else
#include <cstdio>
#define DNNL_THROW_ERROR(status, msg) \
    do { \
        fputs(msg, stderr); \
        DNNL_TRAP(); \
    } while (0)
#endif

namespace dnnl {

/// @addtogroup cpp_api C++ API
/// @{

/// @addtogroup cpp_api_utils Utils
/// @{

/// DNNL exception class.
///
/// This class captures the status returned by a failed C API function and
/// the error message from the call site.
struct error : public std::exception {
    dnnl_status_t status;
    const char *message;

    /// Constructs an instance of an exception class.
    ///
    /// @param status The error status returned by a C API function.
    /// @param message The error message.
    error(dnnl_status_t status, const char *message)
        : status(status), message(message) {}

    /// Returns the explanatory string.
    const char *what() const noexcept override { return message; }

    /// A convenience function for wrapping calls to C API functions. Checks
    /// the return status and throws an dnnl::error in case of failure.
    ///
    /// @param status The error status returned by a C API function.
    /// @param message The error message.
    static void wrap_c_api(dnnl_status_t status, const char *message) {
        if (status != dnnl_success) DNNL_THROW_ERROR(status, message);
    }
};

/// A class that provides the destructor for a DNNL C API handle.
template <typename T>
struct handle_traits {};

/// DNNL C API handle wrapper class.
///
/// This class is used as the base class for primitive (dnnl::primitive),
/// engine (dnnl::engine), and stream (dnnl::stream) classes, as well as
/// others. An object of the dnnl::handle class can be passed by value.
///
/// A handle can be weak, in which case it follows std::weak_ptr semantics.
/// Otherwise, it follows `std::shared_ptr` semantics.
///
/// @note
///     The implementation stores DNNL C API handles in a `std::shared_ptr`
///     with deleter set to a dummy function in the weak mode.
///
template <typename T, typename traits = handle_traits<T>>
struct handle {
private:
    static dnnl_status_t dummy_destructor(T) { return dnnl_success; }
    std::shared_ptr<typename std::remove_pointer<T>::type> data_ {0};

protected:
    bool operator==(const T other) const { return other == data_.get(); }
    bool operator!=(const T other) const { return !(*this == other); }

public:
    /// Constructs an empty handle object.
    ///
    /// @warning
    ///     Uninitialized object cannot be used in most library calls and is
    ///     equivalent to a null pointer. Any attempt to use its methods, or
    ///     passing it to the other library function, will cause an exception
    ///     to be thrown.
    handle() = default;

    /// Copy constructor.
    handle(const handle<T, traits> &) = default;
    /// Assignment operator.
    handle<T, traits> &operator=(const handle<T, traits> &) = default;
    /// Move constructor.
    handle(handle<T, traits> &&) = default;
    /// Move assignment operator.
    handle<T, traits> &operator=(handle<T, traits> &&) = default;

    /// Constructs a handle wrapper object from a C API handle.
    ///
    /// @param t The C API handle to wrap.
    /// @param weak A flag specifying whether to construct a weak wrapper;
    ///             defaults to `false`.
    explicit handle(T t, bool weak = false) { reset(t, weak); }

    /// Resets the handle wrapper objects to wrap a new C API handle.
    ///
    /// @param t The new value of the C API handle.
    /// @param weak A flag specifying whether the wrapper should be weak;
    ///             defaults to `false`.
    void reset(T t, bool weak = false) {
        data_.reset(t, weak ? &dummy_destructor : traits::destructor);
    }

    /// Returns the underlying C API handle.
    ///
    /// @param allow_empty A flag signifying whether the method is
    ///                    allowed to return an empty (null) object without
    ///                    throwing an exception.
    ///
    /// @returns The underlying C API handle.
    T get(bool allow_empty = false) const {
        T result = data_.get();
        if (allow_empty == false && result == nullptr)
            DNNL_THROW_ERROR(dnnl_invalid_arguments,
                    "attempt to use uninitialized object");
        return result;
    }

    /// Converts a handle to the underlying C API handle type. Does not throw
    /// and returns `nullptr` if the object is empty.
    ///
    /// @returns The underlying C API handle.
    explicit operator T() const { return get(true); }

    /// Checks whether the object is empty.
    ///
    /// @returns Whether the object is empty.
    explicit operator bool() const { return get(true) != nullptr; }

    /// Equality operator.
    ///
    /// @param other Another handle wrapper.
    ///
    /// @returns `true` if this and the other handle wrapper manage the same
    /// underlying C API handle, and `false` otherwise. Empty handle objects are
    /// considered to be equal.
    bool operator==(const handle<T, traits> &other) const {
        return other.data_.get() == data_.get();
    }

    /// Inequality operator.
    ///
    /// @param other Another handle wrapper.
    ///
    /// @returns `true` if this and the other handle wrapper manage different
    /// underlying C API handles, and `false` otherwise. Empty handle objects
    /// are considered to be equal.
    bool operator!=(const handle &other) const { return !(*this == other); }
};

/// @cond DO_NOT_DOCUMENT_THIS
template <>
struct handle_traits<dnnl_memory_t> {
    static constexpr auto destructor = &dnnl_memory_destroy;
};

template <>
struct handle_traits<dnnl_primitive_desc_t> {
    static constexpr auto destructor = &dnnl_primitive_desc_destroy;
};

template <>
struct handle_traits<dnnl_primitive_t> {
    static constexpr auto destructor = &dnnl_primitive_destroy;
};

template <>
struct handle_traits<dnnl_primitive_desc_iterator_t> {
    static constexpr auto destructor = &dnnl_primitive_desc_iterator_destroy;
};
/// @endcond

/// @}

struct stream;
struct error;
struct memory;
struct primitive_desc;

/// @addtogroup cpp_api_primitives Primitives
/// Primitive operations.
/// @{

/// @addtogroup cpp_api_primitive Primitive
/// A base class for all C++ primitives.
/// @{

/// Base class for all computational primitives.
struct primitive : public handle<dnnl_primitive_t> {
    friend struct error;
    friend struct stream;

public:
    /// Kinds of primitives. Used to implement a way to extend the library with
    /// new primitives without changing the ABI.
    enum class kind {
        /// Undefined primitive
        undef = dnnl_undefined_primitive,
        /// A reorder primitive.
        reorder = dnnl_reorder,
        /// A shuffle primitive.
        shuffle = dnnl_shuffle,
        /// A (out-of-place) tensor concatenation primitive.
        concat = dnnl_concat,
        /// A summation primitive.
        sum = dnnl_sum,
        /// A convolution primitive.
        convolution = dnnl_convolution,
        /// A deconvolution primitive.
        deconvolution = dnnl_deconvolution,
        /// An element-wise primitive.
        eltwise = dnnl_eltwise,
        /// A softmax primitive.
        softmax = dnnl_softmax,
        /// A pooling primitive.
        pooling = dnnl_pooling,
        /// An LRN primitive.
        lrn = dnnl_lrn,
        /// A batch normalization primitive.
        batch_normalization = dnnl_batch_normalization,
        /// A layer normalization primitive.
        layer_normalization = dnnl_layer_normalization,
        /// An inner product primitive.
        inner_product = dnnl_inner_product,
        /// A rnn primitive.
        rnn = dnnl_rnn,
        /// A binary primitive.
        binary = dnnl_binary,
        /// A logsoftmax primitive.
        logsoftmax = dnnl_logsoftmax,
        /// A matmul (matrix multiplication) primitive.
        matmul = dnnl_matmul,
    };

    using handle::handle;

    /// Default constructor. Constructs an empty object.
    primitive() = default;

    /// Constructs a primitive from a C API primitive descriptor.
    ///
    /// @param c_pd C API primitive descriptor.
    primitive(const_dnnl_primitive_desc_t c_pd);

    /// Constructs a primitive from a primitive descriptor.
    ///
    /// @param pd Primitive descriptor.
    primitive(const primitive_desc &pd);

    /// Returns the C API primitive descriptor of the underlying C API
    /// primitive.
    ///
    /// @returns The underlying C API primitive descriptor.
    inline const_dnnl_primitive_desc_t get_primitive_desc() const;

    /// Returns the kind of the primitive.
    ///
    /// @returns The primitive kind.
    inline kind get_kind() const;

    /// Executes computations specified by the primitive in a specified stream.
    ///
    /// Arguments are passed via an arguments map containing <index,
    /// memory object> pairs. The index must be one of the `DNNL_ARG_*` values
    /// such as `DNNL_ARG_SRC`, and the memory must have a memory descriptor
    /// matching the one returned by
    /// primitive_desc::query_md(#query::exec_arg_md, index) unless using
    /// dynamic shapes (see DNNL_RUNTIME_DIM_VAL).
    ///
    /// @param stream Stream object. The stream must belong to the same engine
    ///               as the primitive.
    /// @param args Arguments map.
    ///
    void execute(
<<<<<<< HEAD
            stream &astream, const std::unordered_map<int, memory> &args) const;
    // TODO (Roma): provide more information about how argument map works.

#ifdef DNNL_SYCL_DPCPP
    cl::sycl::event DNNL_API execute_sycl(stream &astream,
            const std::unordered_map<int, memory> &args,
            const std::vector<cl::sycl::event> &deps = {}) const;
#endif
=======
            stream &stream, const std::unordered_map<int, memory> &args) const;
>>>>>>> bd6ff1e4
};

/// Converts primitive kind enum value from C++ API to C API type.
/// @param kind C++ API primitive kind enum value.
/// @returns Corresponding C API primitive kind enum value.
inline dnnl_primitive_kind_t convert_to_c(primitive::kind kind) {
    return static_cast<dnnl_primitive_kind_t>(kind);
}

const_dnnl_primitive_desc_t primitive::get_primitive_desc() const {
    const_dnnl_primitive_desc_t pd;
    error::wrap_c_api(dnnl_primitive_get_primitive_desc(get(), &pd),
            "could not get primitive descriptor by primitive");
    return pd;
}

dnnl::primitive::kind primitive::get_kind() const {
    const_dnnl_primitive_desc_t pd = get_primitive_desc();
    // TODO (Roma): the code below is only needed because get_primitive_desc
    // returns a C type.
    dnnl_primitive_kind_t kind;
    error::wrap_c_api(dnnl_primitive_desc_query(
                              pd, dnnl_query_primitive_kind, 0, (void *)&kind),
            "could not get primitive kind from the primitive descriptor");
    return static_cast<dnnl::primitive::kind>(kind);
}

/// @}

/// @}

/// @addtogroup cpp_api_enums Common data types and enumerations
/// A proxy to @ref c_api_types in @ref c_api.
///
/// @{

/// Scratchpad mode
enum class scratchpad_mode {
    /// The library manages the scratchpad allocation according to the policy
    /// specified by the `DNNL_ENABLE_CONCURRENT_EXEC`
    /// [build option](@ref dev_guide_build_options) (default).
    ///
    /// When `DNNL_ENABLE_CONCURRENT_EXEC=OFF` (default), the library
    /// scratchpad is common to all primitives to reduce the memory footprint.
    /// This configuration comes with limited thread-safety properties, namely
    /// primitives can be created and executed in parallel but cannot migrate
    /// between threads (in other words, each primitive should be executed in
    /// the same thread it was created in).
    ///
    /// When `DNNL_ENABLE_CONCURRENT_EXEC=ON`, the library scratchpad is
    /// private to each primitive. The memory footprint is larger than when
    /// using `DNNL_ENABLE_CONCURRENT_EXEC=OFF` but different primitives can be
    /// created and run concurrently (the same primitive cannot be run
    /// concurrently from two different threads though).
    library = dnnl_scratchpad_mode_library,
    /// A user shall query and provide the scratchpad memory to primitives
    /// This mode is thread-safe as long as the scratchpad buffers
    /// are not used concurrently by two primitive executions.
    user = dnnl_scratchpad_mode_user,
};

/// Converts a scratchpad mode enum value from C++ API to C API type.
/// @param mode C++ API scratchpad mode enum value.
/// @returns Corresponding C API scratchpad mode enum value.
inline dnnl_scratchpad_mode_t convert_to_c(scratchpad_mode mode) {
    return static_cast<dnnl_scratchpad_mode_t>(mode);
}

/// Propagation kind
enum class prop_kind {
    /// Undefined propagation kind
    undef = dnnl_prop_kind_undef,
    /// Forward data propagation (training mode). In this mode primitives
    /// perform computations necessary for subsequent backward propagation.
    forward_training = dnnl_forward_training,
    /// Forward data propagation (inference mode). In this mode primitives
    /// perform only computations that are necessary for inference and omit
    /// computations that are necessary only for backward propagation.
    forward_inference = dnnl_forward_inference,
    /// Forward data propagation,
    /// alias for #dnnl::prop_kind::forward_inference
    forward_scoring = dnnl_forward_scoring,
    /// Forward data propagation,
    /// alias for #dnnl::prop_kind::forward_training
    forward = dnnl_forward,
    /// Backward propagation (with respect to all parameters).
    backward = dnnl_backward,
    /// Backward data propagation.
    backward_data = dnnl_backward_data,
    /// Backward weights propagation.
    backward_weights = dnnl_backward_weights,
    /// Backward bias propagation.
    backward_bias = dnnl_backward_bias
};

/// Converts propagation kind enum value from C++ API to C API type.
/// @param kind C++ API propagation kind enum value.
/// @returns Corresponding C API propagation kind enum value.
inline dnnl_prop_kind_t convert_to_c(prop_kind kind) {
    return static_cast<dnnl_prop_kind_t>(kind);
}

/// Kinds of algorithms.
enum class algorithm {
    undef = dnnl_alg_kind_undef,
    /// Convolution algorithm (either direct or Winograd) is chosen just in time
    convolution_auto = dnnl_convolution_auto,
    /// Direct convolution
    convolution_direct = dnnl_convolution_direct,
    /// Winograd convolution
    convolution_winograd = dnnl_convolution_winograd,
    /// Direct deconvolution
    deconvolution_direct = dnnl_deconvolution_direct,
    /// Winograd deconvolution
    deconvolution_winograd = dnnl_deconvolution_winograd,
    /// Eltwise: ReLU
    eltwise_relu = dnnl_eltwise_relu,
    /// Eltwise: hyperbolic tangent non-linearity (tanh)
    eltwise_tanh = dnnl_eltwise_tanh,
    /// Eltwise: parametric exponential linear unit (elu)
    eltwise_elu = dnnl_eltwise_elu,
    /// Eltwise: square
    eltwise_square = dnnl_eltwise_square,
    /// Eltwise: abs
    eltwise_abs = dnnl_eltwise_abs,
    /// Eltwise: square root
    eltwise_sqrt = dnnl_eltwise_sqrt,
    /// Eltwise: x*sigmoid(a*x)
    eltwise_swish = dnnl_eltwise_swish,
    /// Eltwise: linear
    eltwise_linear = dnnl_eltwise_linear,
    /// Eltwise: bounded_relu
    eltwise_bounded_relu = dnnl_eltwise_bounded_relu,
    /// Eltwise: soft_relu
    eltwise_soft_relu = dnnl_eltwise_soft_relu,
    /// Eltwise: logistic
    eltwise_logistic = dnnl_eltwise_logistic,
    /// Eltwise: exponent
    eltwise_exp = dnnl_eltwise_exp,
    /// Eltwise: gelu
    eltwise_gelu = dnnl_eltwise_gelu,
    /// Eltwise: natural logarithm
    eltwise_log = dnnl_eltwise_log,
    /// Local response normalization (LRN) across multiple channels
    lrn_across_channels = dnnl_lrn_across_channels,
    /// LRN within a single channel
    lrn_within_channel = dnnl_lrn_within_channel,
    /// Max pooling
    pooling_max = dnnl_pooling_max,
    /// Average pooling exclude padding,
    /// alias for #dnnl::algorithm::pooling_avg_include_padding
    pooling_avg = dnnl_pooling_avg,
    /// Average pooling include padding
    pooling_avg_include_padding = dnnl_pooling_avg_include_padding,
    /// Average pooling exclude padding
    pooling_avg_exclude_padding = dnnl_pooling_avg_exclude_padding,
    /// RNN cell
    vanilla_rnn = dnnl_vanilla_rnn,
    /// LSTM cell
    vanilla_lstm = dnnl_vanilla_lstm,
    /// GRU cell
    vanilla_gru = dnnl_vanilla_gru,
    /// GRU cell with linear before reset
    ///
    /// Modification of original GRU cell. Differs from
    /// #dnnl::algorithm::vanilla_gru in how the new memory gate is
    /// calculated:
    /// \f[ c_t = tanh(W_c*x_t + b_{c_x} + r_t*(U_c*h_{t-1}+b_{c_h})) \f]
    /// Primitive expects 4 biases on input:
    /// \f$[b_{u}, b_{r}, b_{c_x}, b_{c_h}]\f$
    lbr_gru = dnnl_lbr_gru,
    /// Binary add
    binary_add = dnnl_binary_add,
    /// Binary mul
    binary_mul = dnnl_binary_mul,
};

/// Converts algorithm kind enum value from C++ API to C API type.
/// @param algorithm C++ API algorithm kind enum value.
/// @returns Corresponding C API algorithm kind enum value.
inline dnnl_alg_kind_t convert_to_c(algorithm algorithm) {
    return static_cast<dnnl_alg_kind_t>(algorithm);
}

/// Flags for batch normalization primitive.
enum class normalization_flags : unsigned {
    /// Use global statistics
    ///
    /// If specified
    ///  - on forward propagation use mean and variance provided by user (input)
    ///  - on backward propagation reduces the amount of computations, since
    ///    mean and variance are considered as constants
    ///
    ///  If not specified:
    ///   - on forward propagation mean and variance are computed and stored in
    ///     output
    ///   - on backward propagation compute full derivative with respect to
    ///     data
    use_global_stats = dnnl_use_global_stats,

    /// Use scale and shift parameters
    ///
    /// If specified:
    ///  - on forward propagation use scale and shift (also named scale and
    ///    bias) for the batch normalization results
    ///  - on backward propagation
    ///    (for `prop_kind` == #dnnl::prop_kind::backward) compute
    ///    gradient (diff) with respect to scale and shift and use an extra
    ///    output
    ///
    /// If not specified:
    ///  - on backward propagation
    ///    `prop_kind` == #dnnl::prop_kind::backward_data has the
    ///    same behavior as `prop_kind` == #dnnl::prop_kind::backward
    use_scale_shift = dnnl_use_scaleshift,

    /// Fuse with ReLU
    ///
    /// If specified:
    ///  - on inference this option behaves the same as if the primitive were
    ///    fused with ReLU via post ops API
    ///  - on training primitive requires workspace (required to be able to
    ///    perform backward propagation)
    fuse_norm_relu = dnnl_fuse_norm_relu
};

/// Converts normalization flags enum value from C++ API to C API type.
/// @param flags C++ API normalization flags enum value.
/// @returns Corresponding C API normalization flags enum value.
inline dnnl_normalization_flags_t convert_to_c(normalization_flags flags) {
    return static_cast<dnnl_normalization_flags_t>(flags);
}

/// RNN cell flags.
enum class rnn_flags : unsigned {
    /// Undefined RNN flags
    undef = dnnl_rnn_flags_undef
};

/// Converts RNN cell flags enum value from C++ API to C API type.
/// @param flags C++ API RNN cell flags enum value.
/// @returns Corresponding C API RNN cell flags enum value.
inline dnnl_rnn_flags_t convert_to_c(rnn_flags flags) {
    return static_cast<dnnl_rnn_flags_t>(flags);
}

#define DNNL_DEFINE_BITMASK_OPS(enum_name) \
    inline enum_name operator|(enum_name lhs, enum_name rhs) { \
        return static_cast<enum_name>( \
                static_cast<unsigned>(lhs) | static_cast<unsigned>(rhs)); \
    } \
\
    inline enum_name operator&(enum_name lhs, enum_name rhs) { \
        return static_cast<enum_name>( \
                static_cast<unsigned>(lhs) & static_cast<unsigned>(rhs)); \
    } \
\
    inline enum_name operator^(enum_name lhs, enum_name rhs) { \
        return static_cast<enum_name>( \
                static_cast<unsigned>(lhs) ^ static_cast<unsigned>(rhs)); \
    } \
\
    inline enum_name &operator|=(enum_name &lhs, enum_name rhs) { \
        lhs = static_cast<enum_name>( \
                static_cast<unsigned>(lhs) | static_cast<unsigned>(rhs)); \
        return lhs; \
    } \
\
    inline enum_name &operator&=(enum_name &lhs, enum_name rhs) { \
        lhs = static_cast<enum_name>( \
                static_cast<unsigned>(lhs) & static_cast<unsigned>(rhs)); \
        return lhs; \
    } \
\
    inline enum_name &operator^=(enum_name &lhs, enum_name rhs) { \
        lhs = static_cast<enum_name>( \
                static_cast<unsigned>(lhs) ^ static_cast<unsigned>(rhs)); \
        return lhs; \
    } \
\
    inline enum_name operator~(enum_name rhs) { \
        return static_cast<enum_name>(~static_cast<unsigned>(rhs)); \
    }

DNNL_DEFINE_BITMASK_OPS(normalization_flags)
DNNL_DEFINE_BITMASK_OPS(rnn_flags)

/// A direction of RNN primitive execution
enum class rnn_direction {
    /// Unidirectional execution of RNN primitive from left to right.
    unidirectional_left2right = dnnl_unidirectional_left2right,
    /// Unidirectional execution of RNN primitive from right to left.
    unidirectional_right2left = dnnl_unidirectional_right2left,
    /// Bidirectional execution of RNN primitive with concatenation of the
    /// results.
    bidirectional_concat = dnnl_bidirectional_concat,
    /// Bidirectional execution of RNN primitive with summation of the
    /// results.
    bidirectional_sum = dnnl_bidirectional_sum,
    /// Alias for #dnnl::rnn_direction::unidirectional_left2right
    unidirectional = dnnl_unidirectional,
};

/// Converts RNN direction enum value from C++ API to C API type.
/// @param dir C++ API RNN direction enum value.
/// @returns Corresponding C API RNN direction enum value.
inline dnnl_rnn_direction_t convert_to_c(rnn_direction dir) {
    return static_cast<dnnl_rnn_direction_t>(dir);
}

/// Primitive descriptor query specification.
///
/// In general, queries are not used with the C++ API because most queries are
/// implemented as class members.
///
/// See @ref dnnl_query_t for more information.
enum class query {
    /// no query
    undef = dnnl_query_undef,

    /// execution engine
    engine = dnnl_query_engine,
    /// primitive kind
    primitive_kind = dnnl_query_primitive_kind,

    /// number of inputs expected
    num_of_inputs_s32 = dnnl_query_num_of_inputs_s32,
    /// number of outputs expected
    num_of_outputs_s32 = dnnl_query_num_of_outputs_s32,

    /// runtime estimation (seconds), unimplemented
    time_estimate_f64 = dnnl_query_time_estimate_f64,
    /// memory consumption (bytes)
    ///
    /// extra (scratch) memory, additional to all inputs and outputs memory
    ///
    /// @sa @ref dev_guide_attributes_scratchpad
    memory_consumption_s64 = dnnl_query_memory_consumption_s64,

    /// scratchpad engine
    ///
    /// engine to be used for creating scratchpad memory
    scratchpad_engine = dnnl_query_scratchpad_engine,

    /// reorder source engine
    reorder_src_engine = dnnl_query_reorder_src_engine,
    /// reorder destination engine
    reorder_dst_engine = dnnl_query_reorder_dst_engine,

    /// implementation name
    impl_info_str = dnnl_query_impl_info_str,

    /// propagation kind
    prop_kind = dnnl_query_prop_kind,

    /// op descriptor
    op_d = dnnl_query_op_d,
    /// convolution descriptor
    convolution_d = dnnl_query_convolution_d,
    /// deconvolution descriptor
    deconvolution_d = dnnl_query_deconvolution_d,
    /// shuffle descriptor
    shuffle_d = dnnl_query_shuffle_d,
    /// eltwise descriptor
    eltwise_d = dnnl_query_eltwise_d,
    /// softmax descriptor
    softmax_d = dnnl_query_softmax_d,
    /// pooling descriptor
    pooling_d = dnnl_query_pooling_d,
    /// lrn descriptor
    lrn_d = dnnl_query_lrn_d,
    /// batch normalization descriptor
    batch_normalization_d = dnnl_query_batch_normalization_d,
    /// layer normalization descriptor
    layer_normalization_d = dnnl_query_layer_normalization_d,
    /// inner product descriptor
    inner_product_d = dnnl_query_inner_product_d,
    /// rnn descriptor
    rnn_d = dnnl_query_rnn_d,
    /// binary descriptor
    binary_d = dnnl_query_binary_d,
    /// logsoftmax descriptor
    logsoftmax_d = dnnl_query_logsoftmax_d,
    /// matmul descriptor
    matmul_d = dnnl_query_matmul_d,

    /// source memory desc
    src_md = dnnl_query_src_md,
    /// source gradient memory desc
    diff_src_md = dnnl_query_diff_src_md,
    /// weights memory descriptor desc
    weights_md = dnnl_query_weights_md,
    /// weights grad. memory desc
    diff_weights_md = dnnl_query_diff_weights_md,
    /// destination memory desc
    dst_md = dnnl_query_dst_md,
    /// destination grad. memory desc
    diff_dst_md = dnnl_query_diff_dst_md,
    /// workspace memory desc
    workspace_md = dnnl_query_workspace_md,
    /// scratchpad memory desc
    scratchpad_md = dnnl_query_scratchpad_md,
    /// memory desc of an execute argument
    exec_arg_md = dnnl_query_exec_arg_md,
};

/// Converts query enum value from C++ API to C API type.
/// @param query C++ API query enum value.
/// @returns Corresponding C API query enum value.
inline dnnl_query_t convert_to_c(query query) {
    return static_cast<dnnl_query_t>(query);
}

/// @}

/// @addtogroup cpp_api_attr Attributes
/// An extension for controlling primitive behavior.
///
/// @sa @ref c_api_attributes in @ref c_api
/// @{

/// @cond DO_NOT_DOCUMENT_THIS
template <>
struct handle_traits<dnnl_post_ops_t> {
    static constexpr auto destructor = &dnnl_post_ops_destroy;
};
/// @endcond

/// Post operations
///
/// @sa @ref dev_guide_attributes_post_ops
struct post_ops : public handle<dnnl_post_ops_t> {
    using handle<dnnl_post_ops_t>::handle;

    /// Constructs an empty sequence of post operations.
    post_ops() {
        dnnl_post_ops_t result;
        error::wrap_c_api(dnnl_post_ops_create(&result),
                "could not create post operation sequence");
        reset(result);
    }

    /// Returns the number of post-ops entries.
    int len() const { return dnnl_post_ops_len(get()); }

    /// Returns the primitive kind of post-op at entry with a certain index.
    ///
    /// @param index Index of the post-op to return the kind for.
    ///
    /// @returns Primitive kind of the post-op at the specified index.
    primitive::kind kind(int index) const {
        error::wrap_c_api(index < len() ? dnnl_success : dnnl_invalid_arguments,
                "post_ops index is out of range");
        return static_cast<primitive::kind>(
                dnnl_post_ops_get_kind(get(), index));
    }

    /// Appends an accumulation (sum) post operation. Prior to accumulating the
    /// result, the previous value would be multiplied by a scaling factor
    /// @p scale.
    ///
    /// The kind of this post operation is #dnnl::primitive::kind::sum.
    ///
    /// This feature might improve performance for cases like residual learning
    /// blocks, where the result of convolution is accumulated to the previously
    /// computed activations. The parameter @p scale might be extreme for the
    /// integer-based computations when the result and previous activations have
    /// different logical scaling factors.
    ///
    /// In the simplest case when the accumulation is the only post operation,
    /// the computations would be:
    ///
    /// dst[] <- scale * dst[] + op(...) instead of dst[] <- op(...)
    ///
    /// @note
    ///     This post operation (as well as all the others) disregards the
    ///     original layout of the destination; that is, the layout of the
    ///     original destination is expected to be the same as the layout of the
    ///     stored destination.
    ///
    /// @param scale Scaling factor.
    void append_sum(float scale = 1.) {
        error::wrap_c_api(
                dnnl_post_ops_append_sum(get(), scale), "could not append sum");
    }

    /// Returns the parameters of a sum post-op.
    ///
    /// @param index Index of the sum post-op.
    /// @param scale Scaling factor of the sum post-op.
    void get_params_sum(int index, float &scale) const {
        error::wrap_c_api(dnnl_post_ops_get_params_sum(get(), index, &scale),
                "could not get sum params");
    }

    /// Appends an eltwise post operation.
    ///
    /// The kind of this post operation is #dnnl::primitive::kind::eltwise.
    ///
    /// In the simplest case when the eltwise is the only post operation, the
    /// computations would be:
    /// dst[] <- scale * eltwise_op ( op(...) ) instead of dst[] <- op(...)
    /// where eltwise_op is configured with the given parameters.
    ///
    /// @param scale Scaling factor.
    /// @param algorithm Eltwise algorithm.
    /// @param alpha Alpha parameter for the eltwise algorithm.
    /// @param beta Beta parameter for the eltwise algorithm.
    void append_eltwise(
            float scale, algorithm algorithm, float alpha, float beta) {
        error::wrap_c_api(dnnl_post_ops_append_eltwise(get(), scale,
                                  convert_to_c(algorithm), alpha, beta),
                "could not append eltwise");
    }

    /// Returns the eltwise parameters of a post-up.
    ///
    /// @param index Index of the post-op.
    /// @param scale Scaling factor.
    /// @param algorithm Eltwise algorithm.
    /// @param alpha Alpha parameter for the eltwise algorithm.
    /// @param beta Beta parameter for the eltwise algorithm.
    void get_params_eltwise(int index, float &scale, algorithm &algorithm,
            float &alpha, float &beta) const {
        dnnl_alg_kind_t c_alg;
        error::wrap_c_api(dnnl_post_ops_get_params_eltwise(
                                  get(), index, &scale, &c_alg, &alpha, &beta),
                "could not get eltwise params");
        algorithm = static_cast<dnnl::algorithm>(c_alg);
    }
};

/// @cond DO_NOT_DOCUMENT_THIS
template <>
struct handle_traits<dnnl_primitive_attr_t> {
    static constexpr auto destructor = &dnnl_primitive_attr_destroy;
};
/// @endcond

/// Primitive attributes
///
/// @sa @ref dev_guide_attributes
struct primitive_attr : public handle<dnnl_primitive_attr_t> {
    using handle<dnnl_primitive_attr_t>::handle;

    /// Constructs default (empty) primitive attributes.
    primitive_attr() {
        dnnl_primitive_attr_t result;
        error::wrap_c_api(dnnl_primitive_attr_create(&result),
                "could not create a primitive attr");
        reset(result);
    }

    /// Creates primitive attributes from a C API ::dnnl_primitive_attr_t
    /// handle. The resulting handle is not weak and the C handle will be
    /// destroyed during the destruction of the C++ object.
    ///
    /// @param attr The C API primitive attributes.
    primitive_attr(dnnl_primitive_attr_t attr)
        : handle<dnnl_primitive_attr_t>(attr) {}

    /// Returns the scratchpad mode.
    scratchpad_mode get_scratchpad_mode() const {
        dnnl_scratchpad_mode_t result;
        error::wrap_c_api(
                dnnl_primitive_attr_get_scratchpad_mode(get(), &result),
                "could not get scratchpad mode");
        return scratchpad_mode(result);
    }

    /// Sets scratchpad mode.
    ///
    /// @param mode Specified scratchpad mode.
    void set_scratchpad_mode(scratchpad_mode mode) {
        error::wrap_c_api(dnnl_primitive_attr_set_scratchpad_mode(
                                  get(), dnnl::convert_to_c(mode)),
                "could not set scratchpad mode");
    }

    /// Returns output scaling factors correspondence mask and values.
    ///
    /// @param mask Scaling factors correspondence mask that defines the
    ///             correspondence between the output tensor dimensions and
    ///             the @p scales vector. The set i-th bit indicates that a
    ///             dedicated output scaling factor is used for each index
    ///             along that dimension. The mask value of 0 implies a common
    ///             output scaling factor for the whole output tensor.
    /// @param scales Vector of output scaling factors.
    void get_output_scales(int &mask, std::vector<float> &scales) const {
        dnnl_dim_t count;
        int c_mask;
        const float *c_scales;
        error::wrap_c_api(dnnl_primitive_attr_get_output_scales(
                                  get(), &count, &c_mask, &c_scales),
                "could not get int output scales");
        scales.resize(count);

        mask = c_mask;
        for (dnnl_dim_t c = 0; c < count; ++c)
            scales[c] = c_scales[c];
    }

    /// Sets output scale correspondence mask and values.
    ///
    /// @param mask   Defines the correspondence between the output tensor
    ///               dimensions and the @p scales vector. The set i-th bit
    ///               indicates that a dedicated scaling factor is used for
    ///               each index along that dimension. Set the mask to 0 to
    ///               use a common output scaling factor for the whole output
    ///               tensor.
    /// @param scales Constant vector of output scaling factors.
    ///
    /// @note
    ///      The order of dimensions does not depend on how elements are laid
    ///      out in memory. For example:
    ///       - for a 2D CNN activations tensor the order is always (n, c)
    ///       - for a 4D CNN activations tensor the order is always (n, c, h, w)
    ///       - for a 5D CNN weights tensor the order is always
    ///         (g, oc, ic, kh, kw)
    void set_output_scales(int mask, const std::vector<float> &scales) {
        error::wrap_c_api(dnnl_primitive_attr_set_output_scales(get(),
                                  (dnnl_dim_t)scales.size(), mask, &scales[0]),
                "could not set int output scales");
    }

    /// Returns zero points correspondence mask and values.
    ///
    /// @param arg  Parameter argument index as passed to the
    ///             primitive::execute() call.
    /// @param mask Zero points correspondence mask that defines the
    ///             correspondence between the output tensor dimensions and
    ///             the @p zero_points vector. The set i-th bit indicates that
    ///             a dedicated zero point is used for each index along that
    ///             dimension. Set the mask to 0 to use a common zero point
    ///             for the whole output tensor.
    /// @param zero_points Output vector of zero points.
    void get_zero_points(
            int arg, int &mask, std::vector<int32_t> &zero_points) const {
        dnnl_dim_t count;
        int c_mask;
        const int32_t *c_zero_points;
        error::wrap_c_api(dnnl_primitive_attr_get_zero_points(
                                  get(), arg, &count, &c_mask, &c_zero_points),
                "could not get zero points");
        zero_points.resize(count);

        mask = c_mask;
        for (dnnl_dim_t c = 0; c < count; ++c)
            zero_points[c] = c_zero_points[c];
    }

    /// Sets zero points for primitive operations for given memory argument.
    ///
    /// @param arg  Parameter argument index as passed to the
    ///             primitive::execute() call.
    /// @param mask Zero point correspondence mask that defines the
    ///             correspondence between the tensor dimensions and the @p
    ///             zero_points vector. The set i-th bit indicates that a
    ///             dedicated zero point is used for each index along that
    ///             dimension. Set the mask to 0 to use a common zero point
    ///             for the whole output tensor.
    /// @param zero_points Constant vector of zero points.
    ///
    /// @sa dnnl_primitive_attr_set_zero_points
    /// @sa dnnl::primitive_attr::set_output_scales
    void set_zero_points(
            int arg, int mask, const std::vector<int32_t> &zero_points) {
        error::wrap_c_api(
                dnnl_primitive_attr_set_zero_points(get(), arg,
                        (dnnl_dim_t)zero_points.size(), mask, &zero_points[0]),
                "could not set zero points");
    }

    /// @returns Post-ops previously set via set_post_ops().
    const post_ops get_post_ops() const {
        post_ops result;
        const_dnnl_post_ops_t c_result;
        error::wrap_c_api(dnnl_primitive_attr_get_post_ops(get(), &c_result),
                "could not get post operation sequence");
        result.reset(const_cast<dnnl_post_ops_t>(c_result), true);
        return result;
    }

    /// Sets post-ops.
    ///
    /// @param ops Post-ops object to copy post-ops from.
    void set_post_ops(const post_ops ops) {
        error::wrap_c_api(dnnl_primitive_attr_set_post_ops(get(), ops.get()),
                "could not set post-ops");
    }

    /// Sets quantization scale and shift parameters for RNN data tensors.
    ///
    /// For performance reasons, the low-precision configuration of the RNN
    /// primitives expect input activations to have the unsigned 8-bit integer
    /// data type. The scale and shift parameters are used to quantize
    /// floating-point data to unsigned integer and must be passed to the RNN
    /// primitive using attributes.
    /// The quantization formula is `scale * (data + shift)`.
    ///
    /// @note Quantization scale and shift are common for src_layer, src_iter,
    ///     dst_iter, and dst_layer.
    ///
    /// @param scale The value to scale the data by.
    /// @param shift The value to shift the data by.
    void set_rnn_data_qparams(float scale, float shift) {
        error::wrap_c_api(
                dnnl_primitive_attr_set_rnn_data_qparams(get(), scale, shift),
                "could not set rnn data int scale/shift");
    }

    /// Sets quantization scaling factors for RNN weights tensors. The
    /// low-precision configuration of the RNN primitives expect input weights
    /// to use the signed 8-bit integer data type. The scaling factors are
    /// used to quantize floating-point data to signed integer and must be
    /// passed to RNN primitives using attributes.
    ///
    /// @param mask Scaling factors correspondence mask that defines the
    ///             correspondence between the output tensor dimensions and
    ///             the @p scales vector. The set i-th bit indicates that a
    ///             dedicated scaling factor should be used for any dimension
    ///             j with j >= i. Set the mask to 0 to use a common scaling
    ///             factor for the whole output tensor.
    /// @param scales Vector of output scaling factors.
    ///
    /// @note
    ///      The dimension order is always native and does not depend on the
    ///      actual layout used. For example, five-dimensional weights always
    ///      have (l, d, i, g, o) logical dimension ordering.
    ///
    /// @note
    ///     Quantization scales are common for weights_layer and
    ///     weights_iteration
    ///
    /// @note
    ///     There is no way to check whether @p count corresponds to @p mask
    ///     until an actual primitive descriptor is created, so it is the user's
    ///     responsibility to set proper values. The following formula must
    ///     hold:
    ///
    ///      \f[count = \prod\limits_{d \in mask} output.dims[d]\f]
    void set_rnn_weights_qparams(int mask, const std::vector<float> &scales) {
        error::wrap_c_api(dnnl_primitive_attr_set_rnn_weights_qparams(
                                  get(), (int)scales.size(), mask, &scales[0]),
                "could not set rnn weights int scales");
    }
};

/// @}

/// @addtogroup cpp_api_engine Engine
/// Engine operations.
///
/// @sa @ref c_api_engine in @ref c_api
/// @{

/// @cond DO_NOT_DOCUMENT_THIS
template <>
struct handle_traits<dnnl_engine_t> {
    static constexpr auto destructor = &dnnl_engine_destroy;
};
/// @endcond

/// An execution engine.
struct engine : public handle<dnnl_engine_t> {
    friend struct primitive;
    friend struct reorder;

    /// Kinds of engines.
    enum class kind {
        /// An unspecified engine
        any = dnnl_any_engine,
        /// CPU engine
        cpu = dnnl_cpu,
        /// GPU engine
        gpu = dnnl_gpu,
    };

    using handle::handle;

    /// Constructs an empty engine. An empty engine cannot be used in any
    /// operations.
    engine() = default;

    /// Returns the number of engines of a certain kind.
    ///
    /// @param kind The kind of engines to count.
    /// @returns The number of engines of the specified kind.
    static size_t get_count(kind kind) {
        return dnnl_engine_get_count(convert_to_c(kind));
    }

    /// Constructs an engine.
    ///
    /// @param kind The kind of engine to construct.
    /// @param index The index of the engine. Must be less than the value
    ///              returned by #get_count() for this particular kind
    ///              of engine.
    engine(kind kind, size_t index) {
        dnnl_engine_t engine;
        error::wrap_c_api(
                dnnl_engine_create(&engine, convert_to_c(kind), index),
                "could not create an engine");
        reset(engine);
    }

#if DNNL_GPU_RUNTIME == DNNL_RUNTIME_OCL
    /// Constructs an engine from OpenCL device and context objects.
    ///
    /// @param kind The kind of engine to construct.
    /// @param device The OpenCL device that this engine will encapsulate.
    /// @param context The OpenCL context (containing the device) that this
    ///                engine will use for all operations.
    engine(kind kind, cl_device_id device, cl_context context) {
        dnnl_engine_t engine;
        error::wrap_c_api(dnnl_engine_create_ocl(
                                  &engine, convert_to_c(kind), device, context),
                "could not create an engine");
        reset(engine);
    }
#endif

<<<<<<< HEAD
#if DNNL_WITH_SYCL
    /// Constructs an engine from SYCL device and context objects.
    ///
    /// @param akind The kind of engine to construct.
    /// @param dev SYCL device.
    /// @param ctx SYCL context.
    DNNL_API engine(kind akind, const cl::sycl::device &dev,
            const cl::sycl::context &ctx);
#endif

    /// Constructs an engine from other engine @p aengine. The result is a
    /// weak handle.
    explicit engine(const dnnl_engine_t &aengine) : handle(aengine, true) {}

    /// Constructs an engine from the primitive descriptor @p pd
    /// by querying its engine.
=======
    /// Constructs an engine based on a primitive from the primitive
    /// descriptor @p pd by querying its engine.
    ///
    /// @param pd The primitive descriptor based on which the engine is
    ///           constructed.
>>>>>>> bd6ff1e4
    engine(const handle<dnnl_primitive_desc_t> &pd) {
        dnnl_engine_t c_engine;
        error::wrap_c_api(
                dnnl_primitive_desc_query(pd.get(),
                        dnnl::convert_to_c(dnnl::query::engine), 0, &c_engine),
                "could not get engine from primitive_desc");
        reset(c_engine, true);
    }

    /// @returns The kind of the engine.
    kind get_kind() const {
        dnnl_engine_kind_t kind;
        error::wrap_c_api(dnnl_engine_get_kind(get(), &kind),
                "could not get the engine kind");
        return static_cast<engine::kind>(kind);
    }

#if DNNL_GPU_RUNTIME == DNNL_RUNTIME_OCL
    /// Returns the OpenCL context associated with the engine.
    cl_context get_ocl_context() const {
        cl_context context = nullptr;
        error::wrap_c_api(dnnl_engine_get_ocl_context(get(), &context),
                "could not get a context handle");
        return context;
    }

    /// Returns the OpenCL device associated with the engine.
    cl_device_id get_ocl_device() const {
        cl_device_id device = nullptr;
        error::wrap_c_api(dnnl_engine_get_ocl_device(get(), &device),
                "could not get a device handle");
        return device;
    }
#endif

<<<<<<< HEAD
#if DNNL_WITH_SYCL
    /// Returns the underlying SYCL context object.
    cl::sycl::context DNNL_API get_sycl_context() const;

    /// Returns the underlying SYCL device object.
    cl::sycl::device DNNL_API get_sycl_device() const;
#endif

    /// Constructs a weak engine handle based on the engine specified when
    /// creating the primitive descriptor @p pd.
=======
    /// Returns the engine of a primitive descriptor.
    ///
    /// @param pd The primitive descriptor based on which the engine is
    ///           constructed.
    /// @returns A weak handle to the engine that the primitive descriptor was
    ///          created with.
>>>>>>> bd6ff1e4
    template <class primitive_desc>
    static engine query(const primitive_desc &pd) {
        return query(pd, dnnl::query::engine);
    }

private:
    static dnnl_engine_kind_t convert_to_c(kind kind) {
        return static_cast<dnnl_engine_kind_t>(kind);
    }

    template <class primitive_desc>
    static engine query(const primitive_desc &pd, dnnl::query what) {
        dnnl_engine_t c_engine;
        error::wrap_c_api(dnnl_primitive_desc_query(pd.get(),
                                  dnnl::convert_to_c(what), 0, &c_engine),
                "could not get engine from primitive_desc");
        return engine(c_engine, true);
    }
};

/// @}

/// @addtogroup cpp_api_stream Stream
/// Execution stream operations
///
/// @sa @ref c_api_stream in @ref c_api
/// @{

/// @cond DO_NOT_DOCUMENT_THIS
template <>
struct handle_traits<dnnl_stream_t> {
    static constexpr auto destructor = &dnnl_stream_destroy;
};
/// @endcond

/// An execution stream.
struct stream : public handle<dnnl_stream_t> {
    using handle::handle;

    /// Stream flags. Can be combined using the bitwise OR operator.
    enum class flags : unsigned {
        /// Default order execution. Either in-order or out-of-order depending
        /// on the engine runtime
        default_order = dnnl_stream_default_order,
        /// In-order execution.
        in_order = dnnl_stream_default_order,
        /// Out-of-order execution.
        out_of_order = dnnl_stream_out_of_order,
        /// Default stream configuration.
        default_flags = dnnl_stream_default_flags,
    };

    /// Constructs an empty stream. An empty stream cannot be used in any
    /// operations.
    stream() = default;

    /// Constructs a stream for the specified engine and with behavior
    /// controlled by the specified flags.
    ///
    /// @param engine Engine to create the stream on.
    /// @param flags Flags controlling stream behavior.
    stream(const engine &engine, flags flags = flags::default_flags) {
        dnnl_stream_t stream;
        error::wrap_c_api(dnnl_stream_create(&stream, engine.get(),
                                  static_cast<dnnl_stream_flags_t>(flags)),
                "could not create a stream");
        reset(stream);
    }

#if DNNL_GPU_RUNTIME == DNNL_RUNTIME_OCL
    /// Constructs a stream for the specified engine and the OpenCL queue.
    ///
    /// @param engine Engine to create the stream on.
    /// @param queue OpenCL queue to use for the stream.
    stream(const engine &engine, cl_command_queue queue) {
        dnnl_stream_t stream;
        error::wrap_c_api(dnnl_stream_create_ocl(&stream, engine.get(), queue),
                "could not create a stream");
        reset(stream);
    }

    /// @returns The underlying OpenCL queue object.
    cl_command_queue get_ocl_command_queue() const {
        cl_command_queue queue = nullptr;
        error::wrap_c_api(dnnl_stream_get_ocl_command_queue(get(), &queue),
                "could not get OpenCL command queue");
        return queue;
    }
#endif

#if DNNL_WITH_SYCL
    /// Constructs a stream for the specified engine and the SYCL queue.
    ///
    /// @param eng Engine object to use for the stream.
    /// @param aqueue SYCL queue to use for the stream.
    DNNL_API stream(const engine &eng, cl::sycl::queue &aqueue);

    /// Returns the underlying SYCL queue object.
    cl::sycl::queue DNNL_API get_sycl_queue() const;
#endif

    /// Waits for all primitives executing in the stream to finish.
    stream &wait() {
        error::wrap_c_api(dnnl_stream_wait(get()), "could not wait a stream");
        return *this;
    }
};

DNNL_DEFINE_BITMASK_OPS(stream::flags)

/// @}

/// @addtogroup cpp_api_memory_related Memory and memory related operations
/// @{

/// @addtogroup cpp_api_memory Memory
/// An object to describe and store data.
///
/// For more information, refer to @ref c_api_memory in @ref c_api.
/// @{

/// Memory object.
///
/// A memory object encapsulates a handle to a memory buffer allocated on a
/// specific engine, tensor dimensions, data type, and memory format, which is
/// the way tensor indices map to offsets in linear memory space. Memory
/// objects are passed to primitives during execution.
struct memory : public handle<dnnl_memory_t> {
    /// Integer type for representing dimension sizes and indices.
    typedef dnnl_dim_t dim;
    /// Vector of dimensions. Implementations are free to force a limit on the
    /// vector's length.
    typedef std::vector<dim> dims;

    /// Helper function that validates that an `std::vector` of dimensions can
    /// be safely converted to the C API array ::dnnl_dims_t. Throws if
    /// validation fails.
    ///
    /// @param v Vector of dimensions.
    template <typename T>
    static void validate_dims(const std::vector<T> &v) {
        if (v.size() > DNNL_MAX_NDIMS)
            DNNL_THROW_ERROR(dnnl_invalid_arguments, "invalid dimensions");
    }

    /// Data type specification
    enum class data_type {
        /// Undefined data type (used for empty memory descriptors).
        undef = dnnl_data_type_undef,
        /// 16-bit/half-precision floating point.
        f16 = dnnl_f16,
        /// non-standard 16-bit floating point with 7-bit mantissa.
        bf16 = dnnl_bf16,
        /// 32-bit/single-precision floating point.
        f32 = dnnl_f32,
        /// 32-bit signed integer.
        s32 = dnnl_s32,
        /// 8-bit signed integer.
        s8 = dnnl_s8,
        /// 8-bit unsigned integer.
        u8 = dnnl_u8,
    };

    /// Memory format kind
    enum class format_kind {
        /// Undefined memory format kind, used for empty memory descriptors.
        undef = dnnl_format_kind_undef,
        /// Unspecified format kind.
        /// The primitive selects a format automatically.
        any = dnnl_format_kind_any,
        /// A tensor in a generic format described by the stride and blocking
        /// values in each dimension. See @ref dnnl_blocking_desc_t for more
        /// information.
        blocked = dnnl_blocked,
        /// Weights format used in 8bit Winograd convolution.
        wino = dnnl_format_kind_wino,
        /// Packed weights format used in RNN.
        packed = dnnl_format_kind_rnn_packed,
    };

    /// Memory format tag specification.
    ///
    /// Memory format tags can be further divided into two categories:
    ///
    ///  - Domain-agnostic names, i.e. names that do not depend on the tensor
    ///    usage in the specific primitive. These names use letters from `a`
    ///    to `l` to denote logical dimensions and form the order in which the
    ///    dimensions are laid in memory. For example,
    ///    #dnnl::memory::format_tag::ab is used to denote a 2D tensor where the
    ///    second logical dimension (denoted as `b`) is the innermost, i.e.
    ///    has stride = 1, and the first logical dimension (`a`) is laid out in
    ///    memory with stride equal to the size of the second dimension. On the
    ///    other hand, #dnnl::memory::format_tag::ba is the transposed version
    ///    of the same tensor: the outermost dimension (`a`) becomes the
    ///    innermost one.
    ///
    ///  - Domain-specific names, i.e. names that make sense only in the
    ///    context of a certain domain, such as CNN. These names are
    ///    aliases to the corresponding domain-agnostic tags and used mostly
    ///    for convenience. For example, #dnnl::memory::format_tag::nc
    ///    is used to denote 2D CNN activations tensor memory format, where
    ///    the channels dimension is the innermost one and the batch dimension
    ///    is the outermost one. Moreover, #dnnl::memory::format_tag::nc is
    ///    an alias for #dnnl::memory::format_tag::ab, because for DNNL
    ///    CNN primitives the logical dimensions of activations tensors come
    ///    in order: batch, channels, spatial.  In other words, batch
    ///    corresponds to the first logical dimension (`a`), and channels
    ///    correspond to the second one (`b`).
    ///
    /// The following domain-specific notation applies to memory format tags:
    ///  - @c 'n' denotes the mini-batch dimension
    ///  - @c 'c' denotes a channels dimension
    ///  - When there are multiple channel dimensions (for example,
    ///    in convolution weights tensor), @c 'i' and @c 'o' denote dimensions
    ///    of input and output channels
    ///  - @c 'c' denotes a groups dimension for convolution weights
    ///  - @c 'd', @c 'h', and @c 'w' denote spatial depth, height, and width
    ///    respectively
    ///
    /// See @ref dnnl_format_tag_t for a detailed description.
    enum class format_tag {
        /// Undefined memory format tag
        undef = dnnl_format_tag_undef,
        /// Placeholder memory format tag. Used to instruct the primitive to
        /// select a format automatically.
        any = dnnl_format_tag_any,

        a = dnnl_a, ///< plain 1D tensor
        ab = dnnl_ab, ///< plain 2D tensor
        abc = dnnl_abc, ///< plain 3D tensor
        abcd = dnnl_abcd, ///< plain 4D tensor
        abcde = dnnl_abcde, ///< plain 5D tensor
        abcdef = dnnl_abcdef, ///< plain 6D tensor

        // Permuted plain formats

        abdec = dnnl_abdec, ///< permuted 5D tensor
        acb = dnnl_acb, ///< permuted 3D tensor
        acbde = dnnl_acbde, ///< permuted 5D tensor
        acbdef = dnnl_acbdef, ///< permuted 6D tensor
        acdb = dnnl_acdb, ///< permuted 4D tensor
        acdeb = dnnl_acdeb, ///< permuted 5D tensor
        ba = dnnl_ba, ///< permuted 2D tensor
        bac = dnnl_bac, ///< permuted 3D tensor
        bacd = dnnl_bacd, ///< permuted 4D tensor
        bcda = dnnl_bcda, ///< permuted 4D tensor
        cba = dnnl_cba, ///< permuted 3D tensor
        cdba = dnnl_cdba, ///< permuted 4D tensor
        cdeba = dnnl_cdeba, ///< permuted 5D tensor
        decab = dnnl_decab, ///< permuted 5D tensor

        // Opaque blocked formats

        Abc16a = dnnl_Abc16a,
        ABc16a16b = dnnl_ABc16a16b,
        ABc4a4b = dnnl_ABc4a4b,
        aBc16b = dnnl_aBc16b,
        ABc16b16a = dnnl_ABc16b16a,
        Abc4a = dnnl_Abc4a,
        aBc4b = dnnl_aBc4b,
        ABc4b16a4b = dnnl_ABc4b16a4b,
        ABc2b8a4b = dnnl_ABc2b8a4b,
        ABc4b4a = dnnl_ABc4b4a,
        ABc8a16b2a = dnnl_ABc8a16b2a,
        ABc8a8b = dnnl_ABc8a8b,
        aBc8b = dnnl_aBc8b,
        ABc8b16a2b = dnnl_ABc8b16a2b,
        ABc8b8a = dnnl_ABc8b8a,
        Abcd16a = dnnl_Abcd16a,
        ABcd16a16b = dnnl_ABcd16a16b,
        aBcd16b = dnnl_aBcd16b,
        ABcd16b16a = dnnl_ABcd16b16a,
        aBCd16b16c = dnnl_aBCd16b16c,
        aBCd16c16b = dnnl_aBCd16c16b,
        Abcd4a = dnnl_Abcd4a,
        aBcd4b = dnnl_aBcd4b,
        ABcd4b16a4b = dnnl_ABcd4b16a4b,
        ABcd2b8a4b = dnnl_ABcd2b8a4b,
        ABcd4b4a = dnnl_ABcd4b4a,
        ABcd4a4b = dnnl_ABcd4a4b,
        aBCd4c16b4c = dnnl_aBCd4c16b4c,
        aBCd2c8b4c = dnnl_aBCd2c8b4c,
        aBCd4c4b = dnnl_aBCd4c4b,
        aBCd4b4c = dnnl_aBCd4b4c,
        ABcd8a16b2a = dnnl_ABcd8a16b2a,
        ABcd8a8b = dnnl_ABcd8a8b,
        /// 4D tensor blocked by 2nd dimension with block size 8
        aBcd8b = dnnl_aBcd8b,
        ABcd8b16a2b = dnnl_ABcd8b16a2b,
        aBCd8b16c2b = dnnl_aBCd8b16c2b,
        /// 4D tensor blocked by 1st and 2nd dimension with block size 8
        ABcd8b8a = dnnl_ABcd8b8a,
        aBCd8b8c = dnnl_aBCd8b8c,
        aBCd8c16b2c = dnnl_aBCd8c16b2c,
        aBCd8c8b = dnnl_aBCd8c8b,
        Abcde16a = dnnl_Abcde16a,
        ABcde16a16b = dnnl_ABcde16a16b,
        aBcde16b = dnnl_aBcde16b,
        ABcde16b16a = dnnl_ABcde16b16a,
        aBCde16b16c = dnnl_aBCde16b16c,
        aBCde16c16b = dnnl_aBCde16c16b,
        aBCde2c8b4c = dnnl_aBCde2c8b4c,
        Abcde4a = dnnl_Abcde4a,
        aBcde4b = dnnl_aBcde4b,
        ABcde4b4a = dnnl_ABcde4b4a,
        ABcde4a4b = dnnl_ABcde4a4b,
        aBCde4b4c = dnnl_aBCde4b4c,
        aBCde4c16b4c = dnnl_aBCde4c16b4c,
        aBCde4c4b = dnnl_aBCde4c4b,
        Abcde8a = dnnl_Abcde8a,
        ABcde8a8b = dnnl_ABcde8a8b,
        aBcde8b = dnnl_aBcde8b,
        ABcde8b16a2b = dnnl_ABcde8b16a2b,
        ABcde4b16a4b = dnnl_ABcde4b16a4b,
        aBCde8b16c2b = dnnl_aBCde8b16c2b,
        ABcde8b8a = dnnl_ABcde8b8a,
        aBCde8b8c = dnnl_aBCde8b8c,
        ABcd4a8b8a4b = dnnl_ABcd4a8b8a4b,
        ABcd2a8b8a2b = dnnl_ABcd2a8b8a2b,
        aBCde4b8c8b4c = dnnl_aBCde4b8c8b4c,
        aBCde2b8c8b2c = dnnl_aBCde2b8c8b2c,
        aBCde8c16b2c = dnnl_aBCde8c16b2c,
        aBCde8c8b = dnnl_aBCde8c8b,
        aBcdef16b = dnnl_aBcdef16b,
        aBCdef16b16c = dnnl_aBCdef16b16c,
        aBCdef16c16b = dnnl_aBCdef16c16b,
        aBcdef4b = dnnl_aBcdef4b,
        aBCdef4c4b = dnnl_aBCdef4c4b,
        aBCdef4b4c = dnnl_aBCdef4b4c,
        aBCdef8b8c = dnnl_aBCdef8b8c,
        aBCdef8c16b2c = dnnl_aBCdef8c16b2c,
        aBCdef4c16b4c = dnnl_aBCdef4c16b4c,
        aBCdef8c8b = dnnl_aBCdef8c8b,
        aBdc16b = dnnl_aBdc16b,
        aBdc4b = dnnl_aBdc4b,
        aBdc8b = dnnl_aBdc8b,
        aBdec16b = dnnl_aBdec16b,
        aBdec4b = dnnl_aBdec4b,
        aBdec8b = dnnl_aBdec8b,
        aBdefc16b = dnnl_aBdefc16b,
        aCBdef16c16b = dnnl_aCBdef16c16b,
        aBdefc4b = dnnl_aBdefc4b,
        aBdefc8b = dnnl_aBdefc8b,
        Acb16a = dnnl_Acb16a,
        Acb4a = dnnl_Acb4a,
        Acb8a = dnnl_Acb8a,
        aCBd16b16c = dnnl_aCBd16b16c,
        aCBd16c16b = dnnl_aCBd16c16b,
        aCBde16b16c = dnnl_aCBde16b16c,
        aCBde16c16b = dnnl_aCBde16c16b,
        Acdb16a = dnnl_Acdb16a,
        Acdb4a = dnnl_Acdb4a,
        Acdb8a = dnnl_Acdb8a,
        Acdeb16a = dnnl_Acdeb16a,
        Acdeb4a = dnnl_Acdeb4a,
        Acdeb8a = dnnl_Acdeb8a,
        BAc16a16b = dnnl_BAc16a16b,
        BAc16b16a = dnnl_BAc16b16a,
        BAcd16a16b = dnnl_BAcd16a16b,
        BAcd16b16a = dnnl_BAcd16b16a,
        ABcd32a32b = dnnl_ABcd32a32b,
        BAcde16b16 = dnnl_BAcde16b16a,
        aBdec32b = dnnl_aBdec32b,
        Abcdef16a = dnnl_Abcdef16a,
        Acdb32a = dnnl_Acdb32a,
        format_tag_last = dnnl_format_tag_last,

        x = dnnl_x,
        /// 2D CNN activations tensor,
        /// an alias for #dnnl::memory::format_tag::ab
        nc = dnnl_nc,
        cn = dnnl_cn,
        tn = dnnl_tn,
        nt = dnnl_nt,
        ncw = dnnl_ncw,
        nwc = dnnl_nwc,
        /// 4D CNN activations tensor,
        /// an alias for #dnnl::memory::format_tag::abcd
        nchw = dnnl_nchw,
        /// 4D CNN activations tensor,
        /// an alias for #dnnl::memory::format_tag::acdb
        nhwc = dnnl_nhwc,
        /// 4D CNN activations tensor,
        /// an alias for #dnnl::memory::format_tag::bcda
        chwn = dnnl_chwn,
        ncdhw = dnnl_ncdhw,
        ndhwc = dnnl_ndhwc,
        oi = dnnl_oi,
        io = dnnl_io,
        oiw = dnnl_oiw,
        wio = dnnl_wio,
        oihw = dnnl_oihw,
        hwio = dnnl_hwio,
        ihwo = dnnl_ihwo,
        iohw = dnnl_iohw,
        oidhw = dnnl_oidhw,
        dhwio = dnnl_dhwio,
        goiw = dnnl_goiw,
        goihw = dnnl_goihw,
        hwigo = dnnl_hwigo,
        giohw = dnnl_giohw,
        goidhw = dnnl_goidhw,
        giodhw = dnnl_giodhw,
        tnc = dnnl_tnc,
        ntc = dnnl_ntc,
        ldnc = dnnl_ldnc,
        ldigo = dnnl_ldigo,
        ldgoi = dnnl_ldgoi,
        ldgo = dnnl_ldgo,
        nCdhw16c = dnnl_nCdhw16c,
        nCdhw4c = dnnl_nCdhw4c,
        nCdhw8c = dnnl_nCdhw8c,
        nChw16c = dnnl_nChw16c,
        nChw4c = dnnl_nChw4c,
        nChw8c = dnnl_nChw8c,
        nCw16c = dnnl_nCw16c,
        nCw4c = dnnl_nCw4c,
        nCw8c = dnnl_nCw8c,
        NCw16n16c = dnnl_NCw16n16c,
        NChw16n16c = dnnl_NChw16n16c,
        NCdhw16n16c = dnnl_NCdhw16n16c,
        NChw32n32c = dnnl_NChw32n32c,
        IOhw16i16o = dnnl_IOhw16i16o,
        Ohwi32o = dnnl_Ohwi32o,
        IOdhw16i16o = dnnl_IOdhw16i16o,
        gIOhw16i16o = dnnl_gIOhw16i16o,
        gOhwi32o = dnnl_gOhwi32o,
        Goidhw16g = dnnl_Goidhw16g,
        IOw16o16i = dnnl_IOw16o16i,
        OIw16i16o = dnnl_OIw16i16o,
        IOw16i16o = dnnl_IOw16i16o,
        gIOw16i16o = dnnl_gIOw16i16o,
        OIw16o16i = dnnl_OIw16o16i,
        Oiw16o = dnnl_Oiw16o,
        OIw4i16o4i = dnnl_OIw4i16o4i,
        OIw2i8o4i = dnnl_OIw2i8o4i,
        OIw4i4o = dnnl_OIw4i4o,
        OIw4o4i = dnnl_OIw4o4i,
        Oiw4o = dnnl_Oiw4o,
        OIw8i16o2i = dnnl_OIw8i16o2i,
        OIw8i8o = dnnl_OIw8i8o,
        OIw8o16i2o = dnnl_OIw8o16i2o,
        OIw8o8i = dnnl_OIw8o8i,
        Owi16o = dnnl_Owi16o,
        Owi4o = dnnl_Owi4o,
        Owi8o = dnnl_Owi8o,
        IOhw16o16i = dnnl_IOhw16o16i,
        Ohwi16o = dnnl_Ohwi16o,
        Ohwi4o = dnnl_Ohwi4o,
        Ohwi8o = dnnl_Ohwi8o,
        OIhw16i16o = dnnl_OIhw16i16o,
        OIhw16o16i = dnnl_OIhw16o16i,
        Oihw16o = dnnl_Oihw16o,
        OIhw4i16o4i = dnnl_OIhw4i16o4i,
        OIhw4i4o = dnnl_OIhw4i4o,
        OIhw4o4i = dnnl_OIhw4o4i,
        Oihw4o = dnnl_Oihw4o,
        OIhw8i16o2i = dnnl_OIhw8i16o2i,
        OIhw8i8o = dnnl_OIhw8i8o,
        OIhw8o16i2o = dnnl_OIhw8o16i2o,
        OIhw8o8i = dnnl_OIhw8o8i,
        OIhw2i8o4i = dnnl_OIhw2i8o4i,
        Odhwi16o = dnnl_Odhwi16o,
        Odhwi4o = dnnl_Odhwi4o,
        Odhwi8o = dnnl_Odhwi8o,
        OIdhw16i16o = dnnl_OIdhw16i16o,
        OIdhw16o16i = dnnl_OIdhw16o16i,
        Oidhw16o = dnnl_Oidhw16o,
        OIdhw4i4o = dnnl_OIdhw4i4o,
        OIdhw4o4i = dnnl_OIdhw4o4i,
        Oidhw4o = dnnl_Oidhw4o,
        OIdhw8i16o2i = dnnl_OIdhw8i16o2i,
        OIdhw4i16o4i = dnnl_OIdhw4i16o4i,
        OIdhw8i8o = dnnl_OIdhw8i8o,
        OIdhw8o8i = dnnl_OIdhw8o8i,
        gIOw16o16i = dnnl_gIOw16o16i,
        gOIw16i16o = dnnl_gOIw16i16o,
        gOIw16o16i = dnnl_gOIw16o16i,
        gOiw16o = dnnl_gOiw16o,
        gOIw4i16o4i = dnnl_gOIw4i16o4i,
        gOIw2i8o4i = dnnl_gOIw2i8o4i,
        gOIw4i4o = dnnl_gOIw4i4o,
        gOIw4o4i = dnnl_gOIw4o4i,
        gOiw4o = dnnl_gOiw4o,
        gOIw8i16o2i = dnnl_gOIw8i16o2i,
        gOIw8i8o = dnnl_gOIw8i8o,
        gOIw8o16i2o = dnnl_gOIw8o16i2o,
        gOIw8o8i = dnnl_gOIw8o8i,
        gOwi16o = dnnl_gOwi16o,
        gOwi4o = dnnl_gOwi4o,
        gOwi8o = dnnl_gOwi8o,
        Goiw8g = dnnl_Goiw8g,
        Goiw16g = dnnl_Goiw16g,
        gIOhw16o16i = dnnl_gIOhw16o16i,
        gOhwi16o = dnnl_gOhwi16o,
        gOhwi4o = dnnl_gOhwi4o,
        gOhwi8o = dnnl_gOhwi8o,
        Goihw16g = dnnl_Goihw16g,
        gOIhw16i16o = dnnl_gOIhw16i16o,
        gOIhw16o16i = dnnl_gOIhw16o16i,
        gOihw16o = dnnl_gOihw16o,
        gOIhw4i16o4i = dnnl_gOIhw4i16o4i,
        gOIhw2i8o4i = dnnl_gOIhw2i8o4i,
        gOIhw4i4o = dnnl_gOIhw4i4o,
        gOIhw4o4i = dnnl_gOIhw4o4i,
        gOihw4o = dnnl_gOihw4o,
        Goihw8g = dnnl_Goihw8g,
        gOIhw8i16o2i = dnnl_gOIhw8i16o2i,
        gOIhw8i8o = dnnl_gOIhw8i8o,
        gOIhw8o16i2o = dnnl_gOIhw8o16i2o,
        OIhw4o8i8o4i = dnnl_OIhw4o8i8o4i,
        OIhw2o8i8o2i = dnnl_OIhw2o8i8o2i,
        gOIhw4o8i8o4i = dnnl_gOIhw4o8i8o4i,
        gOIhw2o8i8o2i = dnnl_gOIhw2o8i8o2i,
        gOIhw8o8i = dnnl_gOIhw8o8i,
        gIOdhw16i16o = dnnl_gIOdhw16i16o,
        gOdhwi16o = dnnl_gOdhwi16o,
        gOdhwi4o = dnnl_gOdhwi4o,
        gOdhwi8o = dnnl_gOdhwi8o,
        gOIdhw16i16o = dnnl_gOIdhw16i16o,
        gOIdhw16o16i = dnnl_gOIdhw16o16i,
        gOidhw16o = dnnl_gOidhw16o,
        gOIdhw4i4o = dnnl_gOIdhw4i4o,
        gOIdhw4o4i = dnnl_gOIdhw4o4i,
        gOidhw4o = dnnl_gOidhw4o,
        gOIdhw8i16o2i = dnnl_gOIdhw8i16o2i,
        gOIdhw4i16o4i = dnnl_gOIdhw4i16o4i,
        gOIdhw8i8o = dnnl_gOIdhw8i8o,
        gOIdhw8o8i = dnnl_gOIdhw8o8i,
    };

    /// A memory descriptor.
    struct desc {
        friend struct memory;
        /// The underlying C API data structure.
        dnnl_memory_desc_t data;

        /// Constructs a zero (empty) memory descriptor. Such a memory
        /// descriptor can be used to indicate absence of an argument.
        desc() : data() {}

        /// Constructs a memory descriptor.
        ///
        /// @param dims Tensor dimensions.
        /// @param data_type Data precision/type.
        /// @param format_tag Memory format tag.
        desc(const memory::dims &dims, data_type data_type,
                format_tag format_tag) {
            validate_dims(dims);
            error::wrap_c_api(
                    dnnl_memory_desc_init_by_tag(&data, (int)dims.size(),
                            dims.size() == 0 ? nullptr : &dims[0],
                            convert_to_c(data_type), convert_to_c(format_tag)),
                    "could not initialize a memory descriptor by tag");
        }

        /// Constructs a memory descriptor by strides.
        ///
        /// @param dims Tensor dimensions.
        /// @param data_type Data precision/type.
        /// @param strides The strides for each dimension.
        desc(const memory::dims &dims, data_type data_type,
                const memory::dims &strides) {
            validate_dims(dims);
            error::wrap_c_api(
                    dnnl_memory_desc_init_by_strides(&data, (int)dims.size(),
                            dims.size() == 0 ? nullptr : &dims[0],
                            convert_to_c(data_type),
                            strides.size() == 0 ? nullptr : &strides[0]),
                    "could not initialize a memory descriptor by strides");
        }

        /// Constructs a memory descriptor from a C API data structure.
        ///
        /// @param data A C API ::dnnl_memory_desc_t structure.
        desc(const dnnl_memory_desc_t &data) : data(data) {}

        /// Constructs a sub-memory descriptor.
        //
        /// @param dims Sizes of a sub-memory.
        /// @param offsets Offsets of a sub-memory from the encompassing
        ///                memory object in each dimension
        desc submemory_desc(
                const memory::dims &dims, const memory::dims &offsets) {
            dnnl_memory_desc_t sub_md;
            error::wrap_c_api(dnnl_memory_desc_init_submemory(
                                      &sub_md, &data, &dims[0], &offsets[0]),
                    "could not initialize a sub-memory");
            return desc(sub_md);
        }

        /// Constructs a memory descriptor by reshaping existing one.
        //
        /// @param dims New dimensions. The product of dimensions must
        /// remain constant.
        desc reshape(const memory::dims &dims) {
            dnnl_memory_desc_t out_md;
            error::wrap_c_api(dnnl_memory_desc_reshape(&out_md, &data,
                                      (int)dims.size(), &dims[0]),
                    "could not reshape a memory descriptor");
            return desc(out_md);
        }

        /// Returns a copy of the dimensions array.
        ///
        /// Potentially expensive due to the data copy involved.
        memory::dims dims() const {
            return memory::dims(data.dims, data.dims + data.ndims);
        }

        /// Returns the data type.
        memory::data_type data_type() const {
            return static_cast<memory::data_type>(data.data_type);
        }

        /// Returns the number of bytes required to allocate a memory buffer for
        /// the memory object described by this memory descriptor including
        /// the padding area.
        size_t get_size() const { return dnnl_memory_desc_get_size(&data); }

        /// Returns true if the memory descriptor describes an empty memory.
        bool is_zero() const { return data.ndims == 0; }

        /// An equality operator.
        /// @param other Another memory descriptor.
        /// @returns Whether this and the other memory descriptors have
        ///          the same format tag, dimensions, strides, blocking, etc.
        bool operator==(const desc &other) const {
            return dnnl_memory_desc_equal(&data, &other.data) != 0;
        }

        /// An inequality operator.
        /// @param other Another memory descriptor.
        /// @returns Whether this and the other memory descriptors describe
        ///          different memory.
        bool operator!=(const desc &other) const { return !operator==(other); }
    };

    // Default constructor.
    //
    // Constructs an empty memory object, which can be used to indicate absence
    // of a parameter.
    memory() = default;

<<<<<<< HEAD
#if DNNL_WITH_SYCL
    /// Constructs a memory.
    ///
    /// @param md Memory descriptor.
    /// @param aengine Engine.
    /// @param ahandle handle.
    memory(const desc &md, const engine &aengine, void *ahandle)
#ifdef DNNL_USE_DPCPP_USM
        : memory(with_sycl_tag {}, md, aengine, ahandle, true) {
    }
#else
        : memory(with_sycl_tag {}, md, aengine, ahandle, false) {
    }
#endif
#else
    /// Constructs a memory.
=======
    /// Constructs a memory object.
>>>>>>> bd6ff1e4
    ///
    /// @param md Memory descriptor.
    /// @param engine Engine to store the data on.
    /// @param handle Handle of the memory buffer to use as an underlying
    ///               storage. On CPU this is a pointer.
    memory(const desc &md, const engine &engine, void *handle) {
        dnnl_memory_t result;
        error::wrap_c_api(
                dnnl_memory_create(&result, &md.data, engine.get(), handle),
                "could not create a memory");
        reset(result);
    }
#endif

#if DNNL_WITH_SYCL && defined(DNNL_USE_SYCL_BUFFERS)
    /// Constructs a memory from a SYCL buffer.
    ///
    /// @param md Memory descriptor.
    /// @param aengine Engine.
    /// @param buf SYCL buffer.
    template <typename T, int ndims = 1>
    memory(const desc &md, const engine &aengine,
            cl::sycl::buffer<T, ndims> &buf)
        : memory(md, aengine, DNNL_MEMORY_NONE) {
        set_sycl_buffer(buf);
    }
#endif

    /// Constructs a memory object.
    ///
    /// The underlying storage for the memory will be allocated by the library.
    ///
    /// @param md Memory descriptor.
    /// @param engine Engine to store the data on.
    memory(const desc &md, const engine &engine)
        : memory(md, engine, DNNL_MEMORY_ALLOCATE) {}

    /// Returns the associated memory descriptor.
    desc get_desc() const {
        const dnnl_memory_desc_t *cdesc;
        error::wrap_c_api(dnnl_memory_get_memory_desc(get(), &cdesc),
                "could not get memory descriptor from a memory");
        return desc(*cdesc);
    }

    /// Returns the associated engine.
    engine get_engine() const {
        dnnl_engine_t c_engine;
        error::wrap_c_api(dnnl_memory_get_engine(get(), &c_engine),
                "could not get engine from a memory");
        return engine(c_engine, true);
    }

    /// Returns the underlying memory buffer.
    ///
    /// On the CPU engine this is a pointer to the allocated memory.
    void *get_data_handle() const {
        void *handle;
        error::wrap_c_api(dnnl_memory_get_data_handle(get(), &handle),
                "could not get native handle");
        return handle;
    }

    /// Sets memory buffer.
    ///
    /// @param handle Memory buffer to use as the underlying storage. It must
    ///               have at least get_desc().get_size() bytes allocated.
    void set_data_handle(void *handle) const {
        error::wrap_c_api(dnnl_memory_set_data_handle(get(), handle),
                "could not set native handle");
    }

    /// Maps the data of the memory.
    ///
    /// Mapping allows to read/write directly from/to the memory contents for
    /// engines that do not support direct memory access.
    ///
    /// Mapping is an exclusive operation - a memory object cannot be used in
    /// other operations until this memory object is unmapped.
    /// @tparam T Type of the pointer to be mapped.
    ///
    /// @note Any primitives working with the memory should be completed before
    ///       mapping. Use stream::wait() to synchronize the corresponding
    ///       execution stream.
    ///
    /// @note Map/unmap API is provided mainly for debug/testing purposes and
    ///       its performance may be suboptimal.
    ///
    /// @returns Pointer to the mapped memory.
    template <typename T = void>
    T *map_data() const {
        void *mapped_ptr;
        error::wrap_c_api(dnnl_memory_map_data(get(), &mapped_ptr),
                "could not map the data");
        return static_cast<T *>(mapped_ptr);
    }

    /// Unmaps the previously mapped data for the memory.
    ///
    /// Any changes of the mapped data are synchronized back to the memory
    /// after the call is complete. The mapped pointer must be
    /// obtained through a map_data() call.
    ///
    /// @note Map/unmap API is provided mainly for debug/testing purposes and
    ///       its performance may be suboptimal.
    ///
    /// @param mapped_ptr A pointer previously returned by map_data().
    void unmap_data(void *mapped_ptr) const {
        error::wrap_c_api(dnnl_memory_unmap_data(get(), mapped_ptr),
                "could not unmap the data");
    }

#if DNNL_GPU_RUNTIME == DNNL_RUNTIME_OCL
    /// Returns the OpenCL memory object associated with the memory.
    cl_mem get_ocl_mem_object() const {
        cl_mem mem_object;
        error::wrap_c_api(dnnl_memory_get_ocl_mem_object(get(), &mem_object),
                "could not get OpenCL memory object");
        return mem_object;
    }

    /// Sets the OpenCL memory object @p mem_object associated with the memory.
    ///
    /// @param mem_object OpenCL cl_mem object to use as the underlying
    ///                   storage. It must have at least get_desc().get_size()
    ///                   bytes allocated.
    void set_ocl_mem_object(cl_mem mem_object) {
        error::wrap_c_api(dnnl_memory_set_ocl_mem_object(get(), mem_object),
                "could not set OpenCL memory object");
    }
#endif

<<<<<<< HEAD
#if DNNL_WITH_SYCL && defined(DNNL_USE_SYCL_BUFFERS)
    /// Returns the underlying SYCL buffer object.
    ///
    /// @tparam T Type of the requested buffer.
    /// @tparam ndims Number of dimensions of the requested buffer.
    template <typename T, int ndims = 1>
    cl::sycl::buffer<T, ndims> get_sycl_buffer(size_t *offset = nullptr) const {
        static_assert(ndims == 1, "only 1D buffers supported");

        void *handle_ptr;
        error::wrap_c_api(dnnl_memory_get_data_handle(get(), &handle_ptr),
                "could not get SYCL buffer object");

        // XXX: workaround for ComputeCpp
        // ComputeCpp fails to construct zero-range buffer
        if (!handle_ptr)
            return cl::sycl::buffer<T, ndims>(cl::sycl::range<1>(1));

        auto &buf_u8 = *static_cast<cl::sycl::buffer<uint8_t, 1> *>(handle_ptr);
        if (offset) *offset = 0;
        auto range = cl::sycl::range<1>(buf_u8.get_size() / sizeof(T));
        return buf_u8.reinterpret<T, 1>(range);
    }

    /// Sets the underlying buffer to the given SYCL buffer.
    ///
    /// @tparam T Type of the buffer.
    /// @tparam ndims Number of dimensions of the buffer.
    /// @param buf SYCL buffer.
    template <typename T, int ndims>
    void set_sycl_buffer(cl::sycl::buffer<T, ndims> &buf) {
        auto range = cl::sycl::range<1>(buf.get_size());
        auto buf_u8 = buf.template reinterpret<uint8_t, 1>(range);
        error::wrap_c_api(dnnl_memory_set_data_handle(
                                  get(), static_cast<void *>(&buf_u8)),
                "could not set SYCL buffer object");
    }
#endif

    // Must go away or be private:
    static dnnl_data_type_t convert_to_c(data_type adata_type) {
        return static_cast<dnnl_data_type_t>(adata_type);
=======
    static dnnl_data_type_t convert_to_c(data_type data_type) {
        return static_cast<dnnl_data_type_t>(data_type);
>>>>>>> bd6ff1e4
    }
    static dnnl_format_tag_t convert_to_c(format_tag format) {
        return static_cast<dnnl_format_tag_t>(format);
    }

private:
#if DNNL_WITH_SYCL
    struct with_sycl_tag {};

    DNNL_API memory(with_sycl_tag, const desc &md, const engine &aengine,
            void *ahandle, bool is_usm);
#endif
};

inline bool operator==(dnnl_data_type_t a, memory::data_type b) {
    return a == memory::convert_to_c(b);
}
inline bool operator!=(dnnl_data_type_t a, memory::data_type b) {
    return !(a == b);
}
inline bool operator==(memory::data_type a, dnnl_data_type_t b) {
    return b == a;
}
inline bool operator!=(memory::data_type a, dnnl_data_type_t b) {
    return !(a == b);
}

inline bool operator==(dnnl_format_tag_t a, memory::format_tag b) {
    return a == memory::convert_to_c(b);
}
inline bool operator!=(dnnl_format_tag_t a, memory::format_tag b) {
    return !(a == b);
}
inline bool operator==(memory::format_tag a, dnnl_format_tag_t b) {
    return b == a;
}
inline bool operator!=(memory::format_tag a, dnnl_format_tag_t b) {
    return !(a == b);
}

/// @}

/// @}

/// @addtogroup cpp_api_primitives Primitives
/// @{

/// @addtogroup cpp_api_primitive_descriptors Primitive descriptors
/// @{

/// Base class for all primitive descriptors.
struct primitive_desc_base : public handle<dnnl_primitive_desc_t> {
    using handle<dnnl_primitive_desc_t>::handle;

    /// Default constructor. Produces an empty object.
    primitive_desc_base() = default;

    /// Returns the engine of the primitive descriptor.
    engine get_engine() const { return engine::query(*this); }

    /// Returns implementation name.
    const char *impl_info_str() const {
        const char *res;
        error::wrap_c_api(dnnl_primitive_desc_query(
                                  get(), dnnl_query_impl_info_str, 0, &res),
                "could not query implementation info string");
        return res;
    }

    /// Returns a memory::dim value (same as int64_t).
    memory::dim query_s64(query what) const {
        memory::dim res;
        dnnl_status_t status = dnnl_primitive_desc_query(
                get(), dnnl::convert_to_c(what), 0, &res);
        return status == dnnl_success ? res : 0;
    }

    /// Returns a memory descriptor.
    ///
    /// @param what The memory descriptor to query; can be #dnnl::query::src_md,
    ///             #dnnl::query::dst_md, etc.
    /// @param idx Index of the descriptor. For example, convolution bias can
    ///            be queried with what = #query::weights_md and idx=1.
    /// @returns The requested memory descriptor.
    ///
    /// @note There are convenience methods
    /// #dnnl::primitive_desc_base::src_desc(),
    /// #dnnl::primitive_desc_base::dst_desc(), and others.
    memory::desc query_md(query what, int idx = 0) const {
        std::vector<query> valid_q {query::src_md, query::diff_src_md,
                query::weights_md, query::diff_weights_md, query::dst_md,
                query::diff_dst_md, query::workspace_md, query::scratchpad_md,
                query::exec_arg_md};
        if (!std::any_of(valid_q.cbegin(), valid_q.cend(),
                    [=](query q) { return what == q; }))
            DNNL_THROW_ERROR(dnnl_invalid_arguments, "invalid memory query");

        const dnnl_memory_desc_t *cdesc = dnnl_primitive_desc_query_md(
                get(), dnnl::convert_to_c(what), idx);
        return memory::desc(*cdesc);
    }

    /// @returns Source memory descriptor with index @p idx.
    /// @returns A zero_md if such source memory descriptor is not defined.
    memory::desc src_desc(int idx) const {
        return query_md(query::src_md, idx);
    }

    /// @returns Destination memory descriptor with index @p idx.
    /// @returns A zero_md if such destination memory descriptor is not defined.
    memory::desc dst_desc(int idx) const {
        return query_md(query::dst_md, idx);
    }

    /// @returns Weights memory descriptor with index @p idx.
    /// @returns A zero_md if such weights memory descriptor is not defined.
    memory::desc weights_desc(int idx) const {
        return query_md(query::weights_md, idx);
    }

    /// @returns Diff source memory descriptor with index @p idx.
    /// @returns A zero_md if such diff source memory descriptor is not defined.
    memory::desc diff_src_desc(int idx) const {
        return query_md(query::diff_src_md, idx);
    }

    /// @returns Diff destination memory descriptor with index @p idx.
    /// @returns A zero_md if such diff destination memory descriptor is not
    ///          defined.
    memory::desc diff_dst_desc(int idx) const {
        return query_md(query::diff_dst_md, idx);
    }

    /// @returns Diff weights memory descriptor with index @p idx.
    /// @returns a zero_md if such diff weights memory descriptor is not
    ///          defined.
    memory::desc diff_weights_desc(int idx) const {
        return query_md(query::diff_weights_md, idx);
    }

    // Separate versions without the index argument for documentation
    // purposes.

    /// Queries source memory descriptor.
    /// Returns a zero_md if it is not defined.
    memory::desc src_desc() const { return src_desc(0); }

    /// Queries destination memory descriptor.
    /// Returns a zero_md if it is not defined.
    memory::desc dst_desc() const { return dst_desc(0); }

    /// Queries weights memory descriptor.
    /// Returns a zero_md if it is not defined.
    memory::desc weights_desc() const { return weights_desc(0); }

    /// Queries diff source memory descriptor.
    /// Returns a zero_md if it is not defined.
    memory::desc diff_src_desc() const { return diff_src_desc(0); }

    /// Queries diff destination memory descriptor.
    /// Returns a zero_md if it is not defined.
    memory::desc diff_dst_desc() const { return diff_dst_desc(0); }

    /// Queries diff weights memory descriptor.
    /// Returns a zero_md if it is not defined.
    memory::desc diff_weights_desc() const { return diff_weights_desc(0); }

    /// Queries works workspace descriptor. Returns a zero_md if workspace is
    /// not required.
    memory::desc workspace_desc() const {
        return query_md(query::workspace_md, 0);
    }

    /// Returns scratchpad memory descriptor.
    ///
    /// @returns A zero_md if no scratchpad is required by the primitive
    /// descriptor.
    ///
    /// @sa @ref dev_guide_attributes_scratchpad
    memory::desc scratchpad_desc() const {
        return query_md(query::scratchpad_md, 0);
    }

    /// @returns The engine that owns the scratchpad memory.
    engine scratchpad_engine() const {
        dnnl_engine_t c_engine;
        error::wrap_c_api(dnnl_primitive_desc_query(get(),
                                  dnnl::convert_to_c(query::scratchpad_engine),
                                  0, &c_engine),
                "could not get scratchpad engine from a primitive_desc");
        return engine(c_engine, true);
    }

    /// Returns the primitive attributes.
    primitive_attr get_primitive_attr() const {
        const_dnnl_primitive_attr_t const_c_attr;
        error::wrap_c_api(dnnl_primitive_desc_get_attr(get(), &const_c_attr),
                "could not get attributes");
        dnnl_primitive_attr_t c_attr;
        error::wrap_c_api(dnnl_primitive_attr_clone(&c_attr, const_c_attr),
                "could not clone attributes");
        return primitive_attr(c_attr);
    }

    /// Returns the kind of the primitive descriptor.
    dnnl::primitive::kind get_kind() const {
        dnnl_primitive_kind_t kind;
        error::wrap_c_api(dnnl_primitive_desc_query(get(),
                                  dnnl_query_primitive_kind, 0, (void *)&kind),
                "could not get primitive kind from the primitive descriptor");
        return static_cast<dnnl::primitive::kind>(kind);
    }

protected:
    void reset_with_clone(const_dnnl_primitive_desc_t pd) {
        dnnl_primitive_desc_t new_pd;
        error::wrap_c_api(dnnl_primitive_desc_clone(&new_pd, pd),
                "could not clone primitive descriptor");
        reset(new_pd);
    }

    primitive_desc_base(
            dnnl_primitive_desc_t pd, dnnl::primitive::kind prim_kind)
        : primitive_desc_base(pd, prim_kind, dnnl::prop_kind::undef) {}

    primitive_desc_base(dnnl_primitive_desc_t pd,
            dnnl::primitive::kind prim_kind, dnnl::prop_kind prop_kind)
        : primitive_desc_base(pd, prim_kind, prop_kind, prop_kind) {}

    /// Constructs a primitive_desc from a C counterpart. Performs certain
    /// checks to make sure that the C counterpart refers to a primitive
    /// descriptor of a particular primitive kind and propagation kind.
    ///
    /// Note: primitive_desc constructed this way does not support
    /// next_impl().
    primitive_desc_base(dnnl_primitive_desc_t pd,
            dnnl::primitive::kind prim_kind, dnnl::prop_kind prop_kind1,
            dnnl::prop_kind prop_kind2) {
        // It is OK to pass an empty primitive descriptor
        if (pd == nullptr) return;

        dnnl_status_t rc;

        dnnl_primitive_kind_t c_prim_kind = convert_to_c(prim_kind);
        dnnl_prop_kind_t c_prop_kind1 = convert_to_c(prop_kind1);
        dnnl_prop_kind_t c_prop_kind2 = convert_to_c(prop_kind2);

        // Check that primitive kind matches
        dnnl_primitive_kind_t pd_kind;
        rc = dnnl_primitive_desc_query(
                pd, dnnl_query_primitive_kind, 0, (void *)&pd_kind);
        error::wrap_c_api(rc,
                "could not get primitive kind from the primitive descriptor");
        if (pd_kind != c_prim_kind)
            DNNL_THROW_ERROR(dnnl_invalid_arguments,
                    "primitive descriptor operation kind mismatch");

        // Check that propagation kind matches
        dnnl_prop_kind_t pd_prop_kind;
        rc = dnnl_primitive_desc_query(
                pd, dnnl_query_prop_kind, 0, (void *)&pd_prop_kind);

        // Something went wrong
        if (rc != dnnl_success && rc != dnnl_unimplemented)
            DNNL_THROW_ERROR(dnnl_invalid_arguments,
                    "could not get propagation kind "
                    "from the primitive descriptor");

        // Everything is fine
        if ((rc == dnnl_unimplemented && c_prop_kind1 == dnnl_prop_kind_undef)
                || (rc == dnnl_success
                        && (pd_prop_kind == c_prop_kind1
                                || pd_prop_kind == c_prop_kind2))) {
            reset_with_clone(pd);
            return;
        }

        // We could get the propagation kind but there is a mismatch
        DNNL_THROW_ERROR(dnnl_invalid_arguments,
                "primitive descriptor propagation kind mismatch");
    }

protected:
    using base = primitive_desc_base;
};

/// @}

/// @}

/// @addtogroup cpp_api_memory_related Memory and memory related operations
/// @{

/// @addtogroup cpp_api_reorder Reorder
/// A primitive to copy data between memory formats.
///
/// @sa @ref dev_guide_reorder in developer guide
/// @sa @ref c_api_reorder in @ref c_api
/// @{

/// Reorder primitive.
struct reorder : public primitive {
    /// Primitive descriptor for a reorder primitive.
    struct primitive_desc : public primitive_desc_base {
        using primitive_desc_base::primitive_desc_base;

        /// Default constructor. Produces an empty object.
        primitive_desc() = default;

        /// Constructs a reorder primitive using the description of the source
        /// (@p src_engine and @p src_md) and destination (@p dst_engine and
        /// @p dst_md) memory, and an @p attr attributes.
        primitive_desc(const engine &src_engine, const memory::desc &src_md,
                const engine &dst_engine, const memory::desc &dst_md,
                const primitive_attr &attr = primitive_attr()) {
            dnnl_primitive_desc_t result;
            error::wrap_c_api(
                    dnnl_reorder_primitive_desc_create(&result, &src_md.data,
                            src_engine.get(), &dst_md.data, dst_engine.get(),
                            attr.get()),
                    "could not create a reorder primitive descriptor");
            reset(result);
        }

        /// Constructs a reorder primitive moving data between memory objects
        /// @p src and @p dat with @p attr attributes.
        ///
        /// Note that the memory objects are used only to obtain information
        /// about memory descriptors and engines.
        primitive_desc(const memory &src, const memory &dst,
                const primitive_attr &attr = primitive_attr()) {
            dnnl_primitive_desc_t result;
            auto src_md = src.get_desc();
            auto dst_md = dst.get_desc();
            error::wrap_c_api(
                    dnnl_reorder_primitive_desc_create(&result, &src_md.data,
                            src.get_engine().get(), &dst_md.data,
                            dst.get_engine().get(), attr.get()),
                    "could not create a reorder primitive descriptor");
            reset(result);
        }

        /// Constructs a reorder primitive descriptor for reorder from a C
        /// primitive descriptor @p pd which must have a matching kind.
        primitive_desc(dnnl_primitive_desc_t pd)
            : primitive_desc_base(pd, dnnl::primitive::kind::reorder) {}

        /// Returns the engine on which the source memory is allocated.
        engine get_src_engine() const {
            return engine::query(*this, dnnl::query::reorder_src_engine);
        }

        /// Returns the engine on which the destination memory is allocated.
        engine get_dst_engine() const {
            return engine::query(*this, dnnl::query::reorder_dst_engine);
        }

        /// @copydoc dnnl::primitive_desc_base::src_desc()
        memory::desc src_desc() const { return base::src_desc(0); }

        /// @copydoc dnnl::primitive_desc_base::dst_desc()
        memory::desc dst_desc() const { return base::dst_desc(0); }
    };

    /// Default constructor. Produces an empty object.
    reorder() = default;

    /// Constructs a reorder primitive from a primitive descriptor @p pd
    /// of a corresponding type.
    reorder(const primitive_desc &pd) : primitive(pd.get()) {}

    /// Constructs a reorder primitive that would reorder data between memory
    /// objects having the same memory descriptors as memory objects @p src and
    /// @p dst.
    ///
    /// @param src Source memory object.
    /// @param dst Destination memory object.
    /// @param attr Primitive attributes to use (optional).
    reorder(const memory &src, const memory &dst,
            const primitive_attr &attr = primitive_attr())
        : primitive(primitive_desc(src, dst, attr).get()) {}

    using primitive::execute;

    /// Executes the reorder primitive.
    ///
    /// @param stream Stream object. The stream must belong to the same engine
    ///               as the primitive.
    /// @param src Source memory object.
    /// @param dst Destination memory object.
    void execute(stream stream, memory &src, memory &dst) {
        primitive::execute(stream, {{DNNL_ARG_FROM, src}, {DNNL_ARG_TO, dst}});
    }

#ifdef DNNL_SYCL_DPCPP
    using primitive::execute_sycl;

    cl::sycl::event execute_sycl(stream &astream, memory &src, memory &dst,
            const std::vector<cl::sycl::event> &deps = {}) const {
        return primitive::execute_sycl(astream,
                {{DNNL_ARG_FROM, src},
                        { DNNL_ARG_TO,
                            dst }},
                deps);
    }
#endif
};

/// @}

/// @addtogroup cpp_api_concat Concat
/// A primitive to concatenate data by arbitrary dimension.
///
/// @sa @ref dev_guide_concat in developer guide
/// @sa @ref c_api_concat in @ref c_api
/// @{

/// @cond DO_NOT_DOCUMENT_THIS
inline std::vector<dnnl_memory_desc_t> convert_to_c(
        const std::vector<memory::desc> &mems) {
    std::vector<dnnl_memory_desc_t> c_mems;
    c_mems.reserve(mems.size());
    for (const auto &s : mems)
        c_mems.push_back(s.data);
    return c_mems;
}
/// @endcond

/// Tensor concatenation (concat) primitive.
struct concat : public primitive {
    /// Primitive descriptor for a concat primitive.
    struct primitive_desc : public primitive_desc_base {
        using primitive_desc_base::primitive_desc_base;

        /// Default constructor. Produces an empty object.
        primitive_desc() = default;

        /// Constructs a primitive descriptor for an out-of-place concatenation
        /// primitive.
        ///
        /// @param dst Destination memory descriptor
        /// @param concat_dimension Source tensors will be concatenated over
        ///                         dimension with this index. Note that order
        ///                         of dimensions does not depend on memory
        ///                         format.
        /// @param srcs Vector of source memory descriptors.
        /// @param engine Engine to perform the operation on.
        /// @param attr Primitive attributes to use (optional).
        primitive_desc(const memory::desc &dst, int concat_dimension,
                const std::vector<memory::desc> &srcs, const engine &engine,
                const primitive_attr &attr = primitive_attr()) {
            auto c_srcs = convert_to_c(srcs);

            dnnl_primitive_desc_t result;
            error::wrap_c_api(
                    dnnl_concat_primitive_desc_create(&result, &dst.data,
                            (int)c_srcs.size(), concat_dimension, &c_srcs[0],
                            attr.get(), engine.get()),
                    "could not create a concat primitive descriptor");
            reset(result);
        }

        /// Constructs a primitive descriptor for an out-of-place concatenation
        /// primitive.
        ///
        /// This version derives the destination memory descriptor
        /// automatically.
        ///
        /// @param concat_dimension Source tensors will be concatenated over
        ///                         dimension with this index. Note that order
        ///                         of dimensions does not depend on memory
        ///                         format.
        /// @param srcs Vector of source memory descriptors.
        /// @param engine Engine to perform the operation on.
        /// @param attr Primitive attributes to use (optional).
        primitive_desc(int concat_dimension,
                const std::vector<memory::desc> &srcs, const engine &engine,
                const primitive_attr &attr = primitive_attr()) {
            auto c_api_srcs = convert_to_c(srcs);

            dnnl_primitive_desc_t result;
            error::wrap_c_api(
                    dnnl_concat_primitive_desc_create(&result, nullptr,
                            (int)c_api_srcs.size(), concat_dimension,
                            &c_api_srcs[0], attr.get(), engine.get()),
                    "could not create a concat primitive descriptor");
            reset(result);
        }

        /// Initializes a primitive descriptor for concat from a C primitive
        /// descriptor @p pd.
        primitive_desc(dnnl_primitive_desc_t pd)
            : primitive_desc_base(pd, dnnl::primitive::kind::concat) {}

        /// @copydoc dnnl::primitive_desc_base::src_desc(int)
        memory::desc src_desc(int idx = 0) const { return base::src_desc(idx); }

        /// @copydoc dnnl::primitive_desc_base::dst_desc()
        memory::desc dst_desc() const { return base::dst_desc(0); }
    };

    /// Default constructor. Produces an empty object.
    concat() = default;

    /// Constructs a concatenation primitive from a primitive descriptor @p pd
    /// of a corresponding type.
    concat(const primitive_desc &pd) : primitive(pd.get()) {}
};

/// @}

/// @addtogroup cpp_api_sum Sum
/// A primitive to sum multiple tensors.
///
/// @sa @ref dev_guide_sum in developer guide
/// @sa @ref c_api_sum in @ref c_api
/// @{

/// Summation (sum) primitive.
struct sum : public primitive {
    /// Primitive descriptor for a sum primitive.
    struct primitive_desc : public primitive_desc_base {
        using primitive_desc_base::primitive_desc_base;

        /// Default constructor. Produces an empty object.
        primitive_desc() = default;

        /// Constructs an out-of-place primitive descriptor for a sum primitive.
        ///
        /// @param dst Destination memory descriptor.
        /// @param scales Vector of scales to multiply data in each source
        ///               memory by.
        /// @param srcs Vector of source memory descriptors.
        /// @param engine Engine to perform the operation on.
        /// @param attr Primitive attributes to use (optional).
        primitive_desc(const memory::desc &dst,
                const std::vector<float> &scales,
                const std::vector<memory::desc> &srcs, const engine &engine,
                const primitive_attr &attr = primitive_attr()) {
            error::wrap_c_api(scales.size() == srcs.size()
                            ? dnnl_success
                            : dnnl_invalid_arguments,
                    "number of scales not equal to number of srcs");

            auto c_api_srcs = convert_to_c(srcs);

            dnnl_primitive_desc_t result;
            error::wrap_c_api(dnnl_sum_primitive_desc_create(&result, &dst.data,
                                      (int)c_api_srcs.size(), &scales[0],
                                      &c_api_srcs[0], attr.get(), engine.get()),
                    "could not create a sum primitive descriptor");
            reset(result);
        }

        /// Constructs an out-of-place primitive descriptor for a sum primitive.
        ///
        /// This version derives the destination memory descriptor
        /// automatically.
        ///
        /// @param scales Vector of scales by which to multiply data in each
        ///               source memory.
        /// @param srcs Vector of source memory descriptors.
        /// @param engine Engine on which to perform the operation.
        /// @param attr Primitive attributes to use (optional).
        primitive_desc(const std::vector<float> &scales,
                const std::vector<memory::desc> &srcs, const engine &engine,
                const primitive_attr &attr = primitive_attr()) {
            error::wrap_c_api(scales.size() == srcs.size()
                            ? dnnl_success
                            : dnnl_invalid_arguments,
                    "number of scales not equal to number of srcs");

            auto c_api_srcs = convert_to_c(srcs);
            dnnl_primitive_desc_t result;
            error::wrap_c_api(dnnl_sum_primitive_desc_create(&result, nullptr,
                                      (int)c_api_srcs.size(), &scales[0],
                                      &c_api_srcs[0], attr.get(), engine.get()),
                    "could not create a sum primitive descriptor");
            reset(result);
        }

        /// Constructs a primitive descriptor for a sum primitive from a C API
        /// primitive descriptor @p pd.
        primitive_desc(dnnl_primitive_desc_t pd)
            : primitive_desc_base(pd, dnnl::primitive::kind::sum) {}

        /// @copydoc dnnl::primitive_desc_base::src_desc(int)
        memory::desc src_desc(int idx = 0) const { return base::src_desc(idx); }

        /// @copydoc dnnl::primitive_desc_base::dst_desc()
        memory::desc dst_desc() const { return base::dst_desc(0); }
    };

    /// Default constructor. Produces an empty object.
    sum() = default;

    /// Constructs a sum primitive from a primitive descriptor @p pd of a
    /// corresponding type.
    sum(const primitive_desc &pd) : primitive(pd.get()) {}
};

/// @}

/// @}

/// @addtogroup cpp_api_primitives Primitives
/// @{

/// @addtogroup cpp_api_primitive_descriptors Primitive descriptors
/// @{

/// A base class for descriptors of all primitives that have an operation
/// descriptor and that support iteration over multiple implementations.
struct primitive_desc : public primitive_desc_base {
    using primitive_desc_base::primitive_desc_base;

    primitive_desc() = default;

    /// Creates a primitive descriptor from an @p op_desc, @p attr, @p engine,
    /// and, optionally, a primitive descriptor hint from forward propagation.
    /// If @p allow_empty is true, the constructor does not throw if a
    /// primitive descriptor cannot be created. But calling next_impl() in
    /// this case *will* throw.
    primitive_desc(const_dnnl_op_desc_t desc, const primitive_attr *attr,
            const engine &engine, const_dnnl_primitive_desc_t hint_fwd_pd,
            bool allow_empty = false)
        : allow_empty_(allow_empty) {
        dnnl_primitive_desc_iterator_t iterator = nullptr;
        dnnl_status_t status = dnnl_primitive_desc_iterator_create(&iterator,
                desc, attr ? attr->get() : nullptr, engine.get(), hint_fwd_pd);
        if (!allow_empty)
            error::wrap_c_api(
                    status, "could not create a primitive descriptor iterator");
        pd_iterator.reset(iterator);
        fetch_impl();
    }

    /// Advances the next implementation for the given op descriptor.
    ///
    /// Returns:
    /// - @c true on success
    /// - @c false if the last implementation reached, and
    ///   the primitive descriptor itself is kept unchanged
    bool next_impl() {
        dnnl_status_t status
                = dnnl_primitive_desc_iterator_next(pd_iterator.get());
        if (status == dnnl_iterator_ends) return false;
        error::wrap_c_api(status, "primitive descriptor iterator next failed");
        fetch_impl();
        return true;
    }

private:
    bool allow_empty_ = false;
    handle<dnnl_primitive_desc_iterator_t> pd_iterator;
    void fetch_impl() {
        dnnl_primitive_desc_t pd = dnnl_primitive_desc_iterator_fetch(
                pd_iterator.get(allow_empty_));
        error::wrap_c_api(pd != nullptr || allow_empty_ ? dnnl_success
                                                        : dnnl_runtime_error,
                "could not fetch a primitive descriptor from the iterator");
        reset(pd);
    }
};

/// @}

/// @addtogroup cpp_api_convolution Convolution
/// Computes a forward propagation, backward propagation, or weight update
/// for convolution operation with bias on a batch of multi-dimensional tensors.
///
/// @sa @ref dev_guide_convolution in developer guide
/// @sa @ref c_api_convolution in @ref c_api
/// @{

/// Convolution forward propagation primitive.
struct convolution_forward : public primitive {
    /// Descriptor for a convolution forward propagation primitive.
    struct desc {
        dnnl_convolution_desc_t data;

        /// Constructs a descriptor for a convolution forward propagation
        /// primitive with bias using @p prop_kind (acceptable values are
        /// #dnnl::forward_training and #dnnl::forward_inference), @p
        /// algorithm, memory descriptors, @p strides, @p padding_l, and @p
        /// padding_r.
        ///
        /// @note
        ///     Memory descriptors are allowed to be initialized with
        ///     #dnnl::memory::format_tag::any value of @p format_tag.
        desc(prop_kind prop_kind, algorithm algorithm,
                const memory::desc &src_desc, const memory::desc &weights_desc,
                const memory::desc &bias_desc, const memory::desc &dst_desc,
                const memory::dims &strides, const memory::dims &padding_l,
                const memory::dims &padding_r) {
            memory::validate_dims(strides);
            memory::validate_dims(padding_l);
            memory::validate_dims(padding_r);
            error::wrap_c_api(
                    dnnl_convolution_forward_desc_init(&data,
                            dnnl::convert_to_c(prop_kind),
                            convert_to_c(algorithm), &src_desc.data,
                            &weights_desc.data, &bias_desc.data, &dst_desc.data,
                            &strides[0], &padding_l[0], &padding_r[0]),
                    "could not create a convolution forward descriptor");
        }

        /// Constructs a descriptor for a convolution forward propagation
        /// primitive without bias using @p prop_kind (acceptable values are
        /// #dnnl::forward_training and #dnnl::forward_inference), @p
        /// algorithm, memory descriptors, @p strides, @p padding_l, and @p
        /// padding_r.
        ///
        /// @note
        ///     Memory descriptors are allowed to be initialized with
        ///     #dnnl::memory::format_tag::any value of @p format_tag.
        desc(prop_kind prop_kind, algorithm algorithm,
                const memory::desc &src_desc, const memory::desc &weights_desc,
                const memory::desc &dst_desc, const memory::dims &strides,
                const memory::dims &padding_l, const memory::dims &padding_r) {
            memory::validate_dims(strides);
            memory::validate_dims(padding_l);
            memory::validate_dims(padding_r);
            error::wrap_c_api(
                    dnnl_convolution_forward_desc_init(&data,
                            dnnl::convert_to_c(prop_kind),
                            convert_to_c(algorithm), &src_desc.data,
                            &weights_desc.data, nullptr, &dst_desc.data,
                            &strides[0], &padding_l[0], &padding_r[0]),
                    "could not create a convolution forward descriptor");
        }

        /// Constructs a descriptor for a dilated convolution forward
        /// propagation primitive with bias using @p prop_kind (possible
        /// values are #dnnl::forward_training and #dnnl::forward_inference),
        /// @p algorithm, memory descriptors, @p strides, @p dilates, @p
        /// padding_l, and @p padding_r.
        ///
        /// @note
        ///     Memory descriptors are allowed to be initialized with
        ///     #dnnl::memory::format_tag::any value of @p format_tag.
        desc(prop_kind prop_kind, algorithm algorithm,
                const memory::desc &src_desc, const memory::desc &weights_desc,
                const memory::desc &bias_desc, const memory::desc &dst_desc,
                const memory::dims &strides, const memory::dims &dilates,
                const memory::dims &padding_l, const memory::dims &padding_r) {
            memory::validate_dims(strides);
            memory::validate_dims(dilates);
            memory::validate_dims(padding_l);
            memory::validate_dims(padding_r);
            error::wrap_c_api(dnnl_dilated_convolution_forward_desc_init(&data,
                                      dnnl::convert_to_c(prop_kind),
                                      convert_to_c(algorithm), &src_desc.data,
                                      &weights_desc.data, &bias_desc.data,
                                      &dst_desc.data, &strides[0], &dilates[0],
                                      &padding_l[0], &padding_r[0]),
                    "could not create a dilated convolution forward "
                    "descriptor");
        }

        /// Constructs a descriptor for a dilated convolution forward
        /// propagation primitive without bias using @p prop_kind (possible
        /// values are #dnnl::forward_training and #dnnl::forward_inference),
        /// @p algorithm, memory descriptors, @p strides, @p dilates, @p
        /// padding_l, and @p padding_r.
        ///
        /// @note
        ///     Memory descriptors are allowed to be initialized with
        ///     #dnnl::memory::format_tag::any value of @p format_tag.
        desc(prop_kind prop_kind, algorithm algorithm,
                const memory::desc &src_desc, const memory::desc &weights_desc,
                const memory::desc &dst_desc, const memory::dims &strides,
                const memory::dims &dilates, const memory::dims &padding_l,
                const memory::dims &padding_r) {
            memory::validate_dims(strides);
            memory::validate_dims(dilates);
            memory::validate_dims(padding_l);
            memory::validate_dims(padding_r);
            error::wrap_c_api(dnnl_dilated_convolution_forward_desc_init(&data,
                                      dnnl::convert_to_c(prop_kind),
                                      convert_to_c(algorithm), &src_desc.data,
                                      &weights_desc.data, nullptr,
                                      &dst_desc.data, &strides[0], &dilates[0],
                                      &padding_l[0], &padding_r[0]),
                    "could not create a dilated convolution forward "
                    "descriptor");
        }
    };

    /// Primitive descriptor for a convolution forward propagation primitive.
    struct primitive_desc : public dnnl::primitive_desc {
        /// Default constructor. Produces an empty object.
        primitive_desc() = default;

        /// Constructs a primitive descriptor for a convolution forward
        /// propagation primitive.
        ///
        /// @param desc Descriptor for a convolution forward propagation
        ///             primitive.
        /// @param engine Engine to use.
        /// @param allow_empty A flag signifying whether construction is
        ///                    allowed to fail without throwing an exception.
        ///                    In this case an empty object will be produced.
        ///                    This flag is optional and defaults to false.
        primitive_desc(const desc &desc, const engine &engine,
                bool allow_empty = false)
            : dnnl::primitive_desc(
                    &desc.data, nullptr, engine, nullptr, allow_empty) {}

        /// Constructs a primitive descriptor for a convolution forward
        /// propagation primitive.
        ///
        /// @param desc Descriptor for a convolution forward propagation
        ///             primitive.
        /// @param engine Engine to use.
        /// @param attr Primitive attributes to use.
        /// @param allow_empty A flag signifying whether construction is
        ///                    allowed to fail without throwing an exception.
        ///                    In this case an empty object will be produced.
        ///                    This flag is optional and defaults to false.
        primitive_desc(const desc &desc, const primitive_attr &attr,
                const engine &engine, bool allow_empty = false)
            : dnnl::primitive_desc(
                    &desc.data, &attr, engine, nullptr, allow_empty) {}

        /// Initializes a primitive descriptor for convolution forward
        /// propagation from a C primitive descriptor @p pd.
        primitive_desc(dnnl_primitive_desc_t pd)
            : dnnl::primitive_desc(pd, dnnl::primitive::kind::convolution,
                    dnnl::prop_kind::forward_training,
                    dnnl::prop_kind::forward_inference) {}

        /// @copydoc dnnl::primitive_desc_base::src_desc()
        memory::desc src_desc() const { return base::src_desc(0); }

        /// @copydoc dnnl::primitive_desc_base::weights_desc()
        memory::desc weights_desc() const { return base::weights_desc(0); }

        /// @copydoc dnnl::primitive_desc_base::dst_desc()
        memory::desc dst_desc() const { return base::dst_desc(0); }

        /// Returns the bias memory descriptor. Returns a zero_md if no bias
        /// was specified at op_desc creation time.
        memory::desc bias_desc() const { return base::weights_desc(1); }
    };

    /// Default constructor. Produces an empty object.
    convolution_forward() = default;

    /// Constructs a convolution forward propagation primitive from a
    /// primitive descriptor @p pd of a corresponding type.
    convolution_forward(const primitive_desc &pd) : primitive(pd) {}
};

/// Convolution backward propagation primitive.
struct convolution_backward_data : public primitive {

    /// Descriptor for a convolution backward propagation primitive.
    struct desc {
        dnnl_convolution_desc_t data;

        /// Constructs a descriptor for a convolution backward propagation
        /// primitive using @p algorithm, memory descriptors, @p strides, @p
        /// padding_l, and @p padding_r.
        ///
        /// @note
        ///     Memory descriptors are allowed to be initialized with
        ///     #dnnl::memory::format_tag::any value of @p format_tag.
        desc(algorithm algorithm, const memory::desc &diff_src_desc,
                const memory::desc &weights_desc,
                const memory::desc &diff_dst_desc, const memory::dims &strides,
                const memory::dims &padding_l, const memory::dims &padding_r) {
            memory::validate_dims(strides);
            memory::validate_dims(padding_l);
            memory::validate_dims(padding_r);
            error::wrap_c_api(
                    dnnl_convolution_backward_data_desc_init(&data,
                            convert_to_c(algorithm), &diff_src_desc.data,
                            &weights_desc.data, &diff_dst_desc.data,
                            &strides[0], &padding_l[0], &padding_r[0]),
                    "could not create a convolution backward data descriptor");
        }

        /// Constructs a descriptor for dilated convolution backward
        /// propagation using @p algorithm, memory descriptors, @p strides, @p
        /// dilates, @p padding_l, and @p padding_r.
        ///
        /// @note
        ///     Memory descriptors are allowed to be initialized with
        ///     #dnnl::memory::format_tag::any value of @p format_tag.
        desc(algorithm algorithm, const memory::desc &diff_src_desc,
                const memory::desc &weights_desc,
                const memory::desc &diff_dst_desc, const memory::dims &strides,
                const memory::dims &dilates, const memory::dims &padding_l,
                const memory::dims &padding_r) {
            memory::validate_dims(strides);
            memory::validate_dims(dilates);
            memory::validate_dims(padding_l);
            memory::validate_dims(padding_r);
            error::wrap_c_api(
                    dnnl_dilated_convolution_backward_data_desc_init(&data,
                            convert_to_c(algorithm), &diff_src_desc.data,
                            &weights_desc.data, &diff_dst_desc.data,
                            &strides[0], &dilates[0], &padding_l[0],
                            &padding_r[0]),
                    "could not create a convolution backward data descriptor");
        }
    };

    /// Primitive descriptor for a convolution backward propagation primitive.
    struct primitive_desc : public dnnl::primitive_desc {
        /// Default constructor. Produces an empty object.
        primitive_desc() = default;

        /// Constructs a primitive descriptor for a convolution backward
        /// propagation primitive.
        ///
        /// @param desc Descriptor for a convolution backward propagation
        ///             primitive.
        /// @param engine Engine to perform the operation on.
        /// @param hint_fwd_pd Primitive descriptor for a convolution forward
        ///                    propagation primitive. It is used as a hint
        ///                    for deciding which memory format to use.
        /// @param allow_empty A flag signifying whether construction is
        ///                    allowed to fail without throwing an exception.
        ///                    In this case an empty object will be produced.
        ///                    This flag is optional and defaults to false.
        primitive_desc(const desc &desc, const engine &engine,
                const convolution_forward::primitive_desc &hint_fwd_pd,
                bool allow_empty = false)
            : dnnl::primitive_desc(&desc.data, nullptr, engine,
                    hint_fwd_pd.get(), allow_empty) {}

        /// Constructs a primitive descriptor for a convolution backward
        /// propagation primitive.
        ///
        /// @param desc Descriptor for a convolution backward propagation
        ///             primitive.
        /// @param engine Engine to perform the operation on.
        /// @param attr Primitive attributes to use.
        /// @param hint_fwd_pd Primitive descriptor for a convolution forward
        ///                    propagation primitive. It is used as a hint
        ///                    for deciding which memory format to use.
        /// @param allow_empty A flag signifying whether construction is
        ///                    allowed to fail without throwing an exception.
        ///                    In this case an empty object will be produced.
        ///                    This flag is optional and defaults to false.
        primitive_desc(const desc &desc, const primitive_attr &attr,
                const engine &engine,
                const convolution_forward::primitive_desc &hint_fwd_pd,
                bool allow_empty = false)
            : dnnl::primitive_desc(&desc.data, &attr, engine, hint_fwd_pd.get(),
                    allow_empty) {}

        /// Constructs a primitive descriptor for a convolution backward
        /// propagation primitive from a C API primitive descriptor @p pd.
        primitive_desc(dnnl_primitive_desc_t pd)
            : dnnl::primitive_desc(pd, dnnl::primitive::kind::convolution,
                    dnnl::prop_kind::backward_data) {}

        /// @copydoc dnnl::primitive_desc_base::diff_src_desc()
        memory::desc diff_src_desc() const { return base::diff_src_desc(0); }

        /// @copydoc dnnl::primitive_desc_base::weights_desc()
        memory::desc weights_desc() const { return base::weights_desc(0); }

        /// @copydoc dnnl::primitive_desc_base::diff_dst_desc()
        memory::desc diff_dst_desc() const { return base::diff_dst_desc(0); }
    };

    /// Default constructor. Produces an empty object.
    convolution_backward_data() = default;

    /// Constructs a convolution backward propagation primitive from a
    /// primitive descriptor @p pd of a corresponding type.
    convolution_backward_data(const primitive_desc &pd) : primitive(pd) {}
};

/// Convolution weights update primitive.
struct convolution_backward_weights : public primitive {
    /// Descriptor for a convolution weights update primitive.
    struct desc {
        dnnl_convolution_desc_t data;

        /// Constructs a descriptor for a convolution weights update primitive
        /// with bias using @p algorithm, memory descriptors, @p strides, @p
        /// padding_l, and @p padding_r.
        ///
        /// @note
        ///     Memory descriptors are allowed to be initialized with
        ///     #dnnl::memory::format_tag::any value of @p format_tag.
        desc(algorithm algorithm, const memory::desc &src_desc,
                const memory::desc &diff_weights_desc,
                const memory::desc &diff_bias_desc,
                const memory::desc &diff_dst_desc, const memory::dims &strides,
                const memory::dims &padding_l, const memory::dims &padding_r) {
            memory::validate_dims(strides);
            memory::validate_dims(padding_l);
            memory::validate_dims(padding_r);
            error::wrap_c_api(
                    dnnl_convolution_backward_weights_desc_init(&data,
                            convert_to_c(algorithm), &src_desc.data,
                            &diff_weights_desc.data, &diff_bias_desc.data,
                            &diff_dst_desc.data, &strides[0], &padding_l[0],
                            &padding_r[0]),
                    "could not create a convolution backward weights "
                    "descriptor");
        }

        /// Constructs a descriptor for a convolution weights update primitive
        /// without bias using @p algorithm, memory descriptors, @p strides,
        /// @p padding_l, and @p padding_r.
        ///
        /// @note
        ///     Memory descriptors are allowed to be initialized with
        ///     #dnnl::memory::format_tag::any value of @p format_tag.
        desc(algorithm algorithm, const memory::desc &src_desc,
                const memory::desc &diff_weights_desc,
                const memory::desc &diff_dst_desc, const memory::dims &strides,
                const memory::dims &padding_l, const memory::dims &padding_r) {
            memory::validate_dims(strides);
            memory::validate_dims(padding_l);
            memory::validate_dims(padding_r);
            error::wrap_c_api(dnnl_convolution_backward_weights_desc_init(&data,
                                      convert_to_c(algorithm), &src_desc.data,
                                      &diff_weights_desc.data, nullptr,
                                      &diff_dst_desc.data, &strides[0],
                                      &padding_l[0], &padding_r[0]),
                    "could not create a convolution backward weights "
                    "descriptor");
        }

        /// Constructs a descriptor for a dilated convolution weights update
        /// primitive with bias using @p algorithm, memory descriptors, @p
        /// strides, @p dilates @p padding_l, and @p padding_r.
        ///
        /// @note
        ///     Memory descriptors are allowed to be initialized with
        ///     #dnnl::memory::format_tag::any value of @p format_tag.
        desc(algorithm algorithm, const memory::desc &src_desc,
                const memory::desc &diff_weights_desc,
                const memory::desc &diff_bias_desc,
                const memory::desc &diff_dst_desc, const memory::dims &strides,
                const memory::dims &dilates, const memory::dims &padding_l,
                const memory::dims &padding_r) {
            memory::validate_dims(strides);
            memory::validate_dims(dilates);
            memory::validate_dims(padding_l);
            memory::validate_dims(padding_r);
            error::wrap_c_api(
                    dnnl_dilated_convolution_backward_weights_desc_init(&data,
                            convert_to_c(algorithm), &src_desc.data,
                            &diff_weights_desc.data, &diff_bias_desc.data,
                            &diff_dst_desc.data, &strides[0], &dilates[0],
                            &padding_l[0], &padding_r[0]),
                    "could not create a convolution backward weights "
                    "descriptor");
        }

        /// Constructs a descriptor for a dilated convolution weights update
        /// primitive without bias using @p algorithm, memory descriptors, @p
        /// strides, @p dilates @p padding_l, and @p padding_r.
        ///
        /// @note
        ///     Memory descriptors are allowed to be initialized with
        ///     #dnnl::memory::format_tag::any value of @p format_tag.
        desc(algorithm algorithm, const memory::desc &src_desc,
                const memory::desc &diff_weights_desc,
                const memory::desc &diff_dst_desc, const memory::dims &strides,
                const memory::dims &dilates, const memory::dims &padding_l,
                const memory::dims &padding_r) {
            memory::validate_dims(strides);
            memory::validate_dims(dilates);
            memory::validate_dims(padding_l);
            memory::validate_dims(padding_r);
            error::wrap_c_api(
                    dnnl_dilated_convolution_backward_weights_desc_init(&data,
                            convert_to_c(algorithm), &src_desc.data,
                            &diff_weights_desc.data, nullptr,
                            &diff_dst_desc.data, &strides[0], &dilates[0],
                            &padding_l[0], &padding_r[0]),
                    "could not create a convolution backward weights "
                    "descriptor");
        }
    };

    /// Primitive descriptor for a convolution weights update primitive.
    struct primitive_desc : public dnnl::primitive_desc {
        /// Default constructor. Produces an empty object.
        primitive_desc() = default;

        /// Constructs a primitive descriptor for a convolution weights update
        /// primitive.
        ///
        /// @param desc Descriptor for a convolution weights update primitive.
        /// @param engine Engine to use.
        /// @param hint_fwd_pd Primitive descriptor for a convolution forward
        ///                    propagation primitive. It is used as a hint
        ///                    for deciding which memory format to use.
        /// @param allow_empty A flag signifying whether construction is
        ///                    allowed to fail without throwing an exception.
        ///                    In this case an empty object will be produced.
        ///                    This flag is optional and defaults to false.
        primitive_desc(const desc &desc, const engine &engine,
                const convolution_forward::primitive_desc &hint_fwd_pd,
                bool allow_empty = false)
            : dnnl::primitive_desc(&desc.data, nullptr, engine,
                    hint_fwd_pd.get(), allow_empty) {}

        /// Constructs a primitive descriptor for a convolution weights update
        /// primitive.
        ///
        /// @param desc Descriptor for a convolution weights update primitive.
        /// @param attr Primitive attributes to use.
        /// @param engine Engine to use.
        /// @param hint_fwd_pd Primitive descriptor for a convolution forward
        ///                    propagation primitive. It is used as a hint
        ///                    for deciding which memory format to use.
        /// @param allow_empty A flag signifying whether construction is
        ///                    allowed to fail without throwing an exception.
        ///                    In this case an empty object will be produced.
        ///                    This flag is optional and defaults to false.
        primitive_desc(const desc &desc, const primitive_attr &attr,
                const engine &engine,
                const convolution_forward::primitive_desc &hint_fwd_pd,
                bool allow_empty = false)
            : dnnl::primitive_desc(&desc.data, &attr, engine, hint_fwd_pd.get(),
                    allow_empty) {}

        /// Constructs a primitive descriptor for a convolution weights
        /// update primitive from a C API primitive descriptor @p pd.
        primitive_desc(dnnl_primitive_desc_t pd)
            : dnnl::primitive_desc(pd, dnnl::primitive::kind::convolution,
                    dnnl::prop_kind::backward_weights) {}

        /// @copydoc dnnl::primitive_desc_base::src_desc()
        memory::desc src_desc() const { return base::src_desc(0); }

        /// @copydoc dnnl::primitive_desc_base::diff_weights_desc()
        memory::desc diff_weights_desc() const {
            return base::diff_weights_desc(0);
        }

        /// @copydoc dnnl::primitive_desc_base::diff_dst_desc()
        memory::desc diff_dst_desc() const { return base::diff_dst_desc(0); }

        /// Returns diff bias memory descriptor. Returns a zero_md if no bias
        /// was specified at op_desc creation time.
        memory::desc diff_bias_desc() const {
            return base::diff_weights_desc(1);
        }
    };

    /// Default constructor. Produces an empty object.
    convolution_backward_weights() = default;

    /// Constructs a convolution weights update primitive from a primitive
    /// descriptor @p pd of a corresponding type.
    convolution_backward_weights(const primitive_desc &pd) : primitive(pd) {}
};

/// @}
//
/// @addtogroup cpp_api_deconvolution Deconvolution
/// A primitive to compute deconvolution using different algorithms.
///
/// @sa @ref c_api_deconvolution in @ref c_api
/// @{

/// Deconvolution forward propagation primitive.
struct deconvolution_forward : public primitive {
    /// Descriptor for a deconvolution forward propagation primitive.
    struct desc {
        dnnl_deconvolution_desc_t data;

        /// Constructs a descriptor for a deconvolution forward propagation
        /// primitive with bias using @p prop_kind (acceptable values are
        /// #dnnl::forward_training and #dnnl::forward_inference), @p
        /// algorithm, memory descriptors, @p strides, @p padding_l, and @p
        /// padding_r.
        ///
        /// @note
        ///     Memory descriptors are allowed to be initialized with
        ///     #dnnl::memory::format_tag::any value of @p format_tag.
        desc(prop_kind prop_kind, algorithm algorithm,
                const memory::desc &src_desc, const memory::desc &weights_desc,
                const memory::desc &bias_desc, const memory::desc &dst_desc,
                const memory::dims &strides, const memory::dims &padding_l,
                const memory::dims &padding_r) {
            memory::validate_dims(strides);
            memory::validate_dims(padding_l);
            memory::validate_dims(padding_r);
            error::wrap_c_api(
                    dnnl_deconvolution_forward_desc_init(&data,
                            dnnl::convert_to_c(prop_kind),
                            convert_to_c(algorithm), &src_desc.data,
                            &weights_desc.data, &bias_desc.data, &dst_desc.data,
                            &strides[0], &padding_l[0], &padding_r[0]),
                    "could not create a deconvolution forward descriptor");
        }

        /// Constructs a descriptor for a deconvolution forward propagation
        /// primitive without bias using @p prop_kind (acceptable values are
        /// #dnnl::forward_training and #dnnl::forward_inference), @p
        /// algorithm, memory descriptors, @p strides, @p padding_l, and @p
        /// padding_r.
        ///
        /// @note
        ///     Memory descriptors are allowed to be initialized with
        ///     #dnnl::memory::format_tag::any value of @p format_tag.
        desc(prop_kind prop_kind, algorithm algorithm,
                const memory::desc &src_desc, const memory::desc &weights_desc,
                const memory::desc &dst_desc, const memory::dims &strides,
                const memory::dims &padding_l, const memory::dims &padding_r) {
            memory::validate_dims(strides);
            memory::validate_dims(padding_l);
            memory::validate_dims(padding_r);
            error::wrap_c_api(
                    dnnl_deconvolution_forward_desc_init(&data,
                            dnnl::convert_to_c(prop_kind),
                            convert_to_c(algorithm), &src_desc.data,
                            &weights_desc.data, nullptr, &dst_desc.data,
                            &strides[0], &padding_l[0], &padding_r[0]),
                    "could not create a deconvolution forward descriptor");
        }

        /// Constructs a descriptor for a dilated deconvolution forward
        /// propagation primitive with bias using @p prop_kind (possible
        /// values are #dnnl::forward_training and #dnnl::forward_inference),
        /// @p algorithm memory descriptors, @p strides, @p dilates, @p
        /// padding_l, and @p padding_r.
        ///
        /// @note
        ///     Memory descriptors are allowed to be initialized with
        ///     #dnnl::memory::format_tag::any value of @p format_tag.
        desc(prop_kind prop_kind, algorithm algorithm,
                const memory::desc &src_desc, const memory::desc &weights_desc,
                const memory::desc &bias_desc, const memory::desc &dst_desc,
                const memory::dims &strides, const memory::dims &dilates,
                const memory::dims &padding_l, const memory::dims &padding_r) {
            memory::validate_dims(strides);
            memory::validate_dims(dilates);
            memory::validate_dims(padding_l);
            memory::validate_dims(padding_r);
            error::wrap_c_api(dnnl_dilated_deconvolution_forward_desc_init(
                                      &data, dnnl::convert_to_c(prop_kind),
                                      convert_to_c(algorithm), &src_desc.data,
                                      &weights_desc.data, &bias_desc.data,
                                      &dst_desc.data, &strides[0], &dilates[0],
                                      &padding_l[0], &padding_r[0]),
                    "could not create a dilated deconvolution forward "
                    "descriptor");
        }

        /// Constructs a descriptor for a dilated deconvolution forward
        /// propagation primitive without bias using @p prop_kind (possible
        /// values are #dnnl::forward_training and #dnnl::forward_inference),
        /// @p algorithm, memory descriptors, @p strides, @p dilates, @p
        /// padding_l, and @p padding_r.
        ///
        /// @note
        ///     Memory descriptors are allowed to be initialized with
        ///     #dnnl::memory::format_tag::any value of @p format_tag.
        desc(prop_kind prop_kind, algorithm algorithm,
                const memory::desc &src_desc, const memory::desc &weights_desc,
                const memory::desc &dst_desc, const memory::dims &strides,
                const memory::dims &dilates, const memory::dims &padding_l,
                const memory::dims &padding_r) {
            memory::validate_dims(strides);
            memory::validate_dims(dilates);
            memory::validate_dims(padding_l);
            memory::validate_dims(padding_r);
            error::wrap_c_api(dnnl_dilated_deconvolution_forward_desc_init(
                                      &data, dnnl::convert_to_c(prop_kind),
                                      convert_to_c(algorithm), &src_desc.data,
                                      &weights_desc.data, nullptr,
                                      &dst_desc.data, &strides[0], &dilates[0],
                                      &padding_l[0], &padding_r[0]),
                    "could not create a dilated deconvolution forward "
                    "descriptor");
        }
    };

    /// Primitive descriptor for a deconvolution forward propagation primitive.
    struct primitive_desc : public dnnl::primitive_desc {
        /// Default constructor. Produces an empty object.
        primitive_desc() = default;

        /// Constructs a primitive descriptor for a deconvolution forward
        /// propagation primitive.
        ///
        /// @param desc Descriptor for a deconvolution forward propagation
        ///             primitive.
        /// @param engine Engine to use.
        /// @param allow_empty A flag signifying whether construction is
        ///                    allowed to fail without throwing an exception.
        ///                    In this case an empty object will be produced.
        ///                    This flag is optional and defaults to false.
        primitive_desc(const desc &desc, const engine &engine,
                bool allow_empty = false)
            : dnnl::primitive_desc(
                    &desc.data, nullptr, engine, nullptr, allow_empty) {}

        /// Constructs a primitive descriptor for a deconvolution forward
        /// propagation primitive.
        ///
        /// @param desc Descriptor for a deconvolution forward propagation
        ///             primitive.
        /// @param engine Engine to use.
        /// @param attr Primitive attributes to use.
        /// @param allow_empty A flag signifying whether construction is
        ///                    allowed to fail without throwing an exception.
        ///                    In this case an empty object will be produced.
        ///                    This flag is optional and defaults to false.
        primitive_desc(const desc &desc, const primitive_attr &attr,
                const engine &engine, bool allow_empty = false)
            : dnnl::primitive_desc(
                    &desc.data, &attr, engine, nullptr, allow_empty) {}

        /// Constructs a primitive descriptor for a deconvolution forward
        /// propagation primitive from a C API primitive descriptor @p pd.
        primitive_desc(dnnl_primitive_desc_t pd)
            : dnnl::primitive_desc(pd, dnnl::primitive::kind::deconvolution,
                    dnnl::prop_kind::forward_training,
                    dnnl::prop_kind::forward_inference) {}

        /// @copydoc dnnl::primitive_desc_base::src_desc()
        memory::desc src_desc() const { return base::src_desc(0); }

        /// @copydoc dnnl::primitive_desc_base::weights_desc()
        memory::desc weights_desc() const { return base::weights_desc(0); }

        /// @copydoc dnnl::primitive_desc_base::dst_desc()
        memory::desc dst_desc() const { return base::dst_desc(0); }

        /// @copydoc dnnl::convolution_forward::primitive_desc::bias_desc()
        memory::desc bias_desc() const { return base::weights_desc(1); }
    };

    /// Default constructor. Produces an empty object.
    deconvolution_forward() = default;

    /// Constructs a deconvolution forward propagation primitive from a
    /// primitive descriptor @p pd of a corresponding type.
    deconvolution_forward(const primitive_desc &pd) : primitive(pd) {}
};

/// Deconvolution backward propagation primitive.
struct deconvolution_backward_data : public primitive {
    /// Descriptor for a deconvolution backward propagation primitive.
    struct desc {
        dnnl_deconvolution_desc_t data;

        /// Constructs a descriptor for a deconvolution backward propagation
        /// primitive using @p algorithm, memory descriptors, @p strides, @p
        /// padding_l, and @p padding_r.
        ///
        /// @note
        ///     Memory descriptors are allowed to be initialized with
        ///     #dnnl::memory::format_tag::any value of @p format_tag.
        desc(algorithm algorithm, const memory::desc &diff_src_desc,
                const memory::desc &weights_desc,
                const memory::desc &diff_dst_desc, const memory::dims &strides,
                const memory::dims &padding_l, const memory::dims &padding_r) {
            memory::validate_dims(strides);
            memory::validate_dims(padding_l);
            memory::validate_dims(padding_r);
            error::wrap_c_api(
                    dnnl_deconvolution_backward_data_desc_init(&data,
                            convert_to_c(algorithm), &diff_src_desc.data,
                            &weights_desc.data, &diff_dst_desc.data,
                            &strides[0], &padding_l[0], &padding_r[0]),
                    "could not create a deconvolution backward data "
                    "descriptor");
        }

        /// Constructs a descriptor for a dilated deconvolution backward
        /// propagation primitive using @p algorithm, memory descriptors, @p
        /// strides, @p dilates, @p padding_l, and @p padding_r.
        ///
        /// @note
        ///     Memory descriptors are allowed to be initialized with
        ///     #dnnl::memory::format_tag::any value of @p format_tag.
        desc(algorithm algorithm, const memory::desc &diff_src_desc,
                const memory::desc &weights_desc,
                const memory::desc &diff_dst_desc, const memory::dims &strides,
                const memory::dims &dilates, const memory::dims &padding_l,
                const memory::dims &padding_r) {
            memory::validate_dims(strides);
            memory::validate_dims(dilates);
            memory::validate_dims(padding_l);
            memory::validate_dims(padding_r);
            error::wrap_c_api(
                    dnnl_dilated_deconvolution_backward_data_desc_init(&data,
                            convert_to_c(algorithm), &diff_src_desc.data,
                            &weights_desc.data, &diff_dst_desc.data,
                            &strides[0], &dilates[0], &padding_l[0],
                            &padding_r[0]),
                    "could not create a dilated deconvolution backward data "
                    "descriptor");
        }
    };

    /// Primitive descriptor for a deconvolution backward propagation primitive.
    struct primitive_desc : public dnnl::primitive_desc {
        /// Default constructor. Produces an empty object.
        primitive_desc() = default;

        /// Constructs a primitive descriptor for a deconvolution backward
        /// propagation primitive.
        ///
        /// @param desc descriptor for a deconvolution backward propagation
        ///             primitive.
        /// @param engine Engine to use.
        /// @param hint_fwd_pd Primitive descriptor for a deconvolution forward
        ///                    propagation primitive. It is used as a hint
        ///                    for deciding which memory format to use.
        /// @param allow_empty A flag signifying whether construction is
        ///                    allowed to fail without throwing an exception.
        ///                    In this case an empty object will be produced.
        ///                    This flag is optional and defaults to false.
        primitive_desc(const desc &desc, const engine &engine,
                const deconvolution_forward::primitive_desc &hint_fwd_pd,
                bool allow_empty = false)
            : dnnl::primitive_desc(&desc.data, nullptr, engine,
                    hint_fwd_pd.get(), allow_empty) {}

        /// Constructs a primitive descriptor for a deconvolution backward
        /// propagation primitive.
        ///
        /// @param desc descriptor for a deconvolution backward propagation
        ///             primitive.
        /// @param attr Primitive attributes to use.
        /// @param engine Engine to use.
        /// @param hint_fwd_pd Primitive descriptor for a deconvolution forward
        ///                    propagation primitive. It is used as a hint
        ///                    for deciding which memory format to use.
        /// @param allow_empty A flag signifying whether construction is
        ///                    allowed to fail without throwing an exception.
        ///                    In this case an empty object will be produced.
        ///                    This flag is optional and defaults to false.
        primitive_desc(const desc &desc, const primitive_attr &attr,
                const engine &engine,
                const deconvolution_forward::primitive_desc &hint_fwd_pd,
                bool allow_empty = false)
            : dnnl::primitive_desc(&desc.data, &attr, engine, hint_fwd_pd.get(),
                    allow_empty) {}

        /// Constructs a primitive descriptor for a deconvolution backward
        /// propagation primitive from a C API primitive descriptor @p pd.
        primitive_desc(dnnl_primitive_desc_t pd)
            : dnnl::primitive_desc(pd, dnnl::primitive::kind::deconvolution,
                    dnnl::prop_kind::backward_data) {}

        /// @copydoc dnnl::primitive_desc_base::diff_src_desc()
        memory::desc diff_src_desc() const { return base::diff_src_desc(0); }

        /// @copydoc dnnl::primitive_desc_base::weights_desc()
        memory::desc weights_desc() const { return base::weights_desc(0); }

        /// @copydoc dnnl::primitive_desc_base::diff_dst_desc()
        memory::desc diff_dst_desc() const { return base::diff_dst_desc(0); }
    };

    /// Default constructor. Produces an empty object.
    deconvolution_backward_data() = default;

    /// Constructs a deconvolution backward propagation primitive from a
    /// primitive descriptor @p pd of a corresponding type.
    deconvolution_backward_data(const primitive_desc &pd) : primitive(pd) {}
};

/// Deconvolution weights update primitive.
struct deconvolution_backward_weights : public primitive {
    /// Descriptor for a deconvolution weights update primitive.
    struct desc {
        dnnl_deconvolution_desc_t data;

        /// Constructs a descriptor for a deconvolution weights update primitive
        /// with bias using @p algorithm, memory descriptors, @p strides, @p
        /// padding_l, and @p padding_r.
        ///
        /// @note
        ///     Memory descriptors are allowed to be initialized with
        ///     #dnnl::memory::format_tag::any value of @p format_tag.
        desc(algorithm algorithm, const memory::desc &src_desc,
                const memory::desc &diff_weights_desc,
                const memory::desc &diff_bias_desc,
                const memory::desc &diff_dst_desc, const memory::dims &strides,
                const memory::dims &padding_l, const memory::dims &padding_r) {
            memory::validate_dims(strides);
            memory::validate_dims(padding_l);
            memory::validate_dims(padding_r);
            error::wrap_c_api(
                    dnnl_deconvolution_backward_weights_desc_init(&data,
                            convert_to_c(algorithm), &src_desc.data,
                            &diff_weights_desc.data, &diff_bias_desc.data,
                            &diff_dst_desc.data, &strides[0], &padding_l[0],
                            &padding_r[0]),
                    "could not create a deconvolution weights update primitive "
                    "descriptor");
        }

        /// Constructs a descriptor for a deconvolution weights update primitive
        /// without bias using @p algorithm, memory descriptors, @p strides,
        /// @p padding_l, and @p padding_r.
        ///
        /// @note
        ///     Memory descriptors are allowed to be initialized with
        ///     #dnnl::memory::format_tag::any value of @p format_tag.
        desc(algorithm algorithm, const memory::desc &src_desc,
                const memory::desc &diff_weights_desc,
                const memory::desc &diff_dst_desc, const memory::dims &strides,
                const memory::dims &padding_l, const memory::dims &padding_r) {
            memory::validate_dims(strides);
            memory::validate_dims(padding_l);
            memory::validate_dims(padding_r);
            error::wrap_c_api(dnnl_deconvolution_backward_weights_desc_init(
                                      &data, convert_to_c(algorithm),
                                      &src_desc.data, &diff_weights_desc.data,
                                      nullptr, &diff_dst_desc.data, &strides[0],
                                      &padding_l[0], &padding_r[0]),
                    "could not create a deconvolution weights update primitive "
                    "descriptor");
        }

        /// Constructs a descriptor for a dilated deconvolution weights update
        /// primitive with bias using @p algorithm, memory descriptors, @p
        /// strides, @p dilates @p padding_l, and @p padding_r.
        ///
        /// @note
        ///     Memory descriptors are allowed to be initialized with
        ///     #dnnl::memory::format_tag::any value of @p format_tag.
        desc(algorithm algorithm, const memory::desc &src_desc,
                const memory::desc &diff_weights_desc,
                const memory::desc &diff_bias_desc,
                const memory::desc &diff_dst_desc, const memory::dims &strides,
                const memory::dims &dilates, const memory::dims &padding_l,
                const memory::dims &padding_r) {
            memory::validate_dims(strides);
            memory::validate_dims(dilates);
            memory::validate_dims(padding_l);
            memory::validate_dims(padding_r);
            error::wrap_c_api(
                    dnnl_dilated_deconvolution_backward_weights_desc_init(&data,
                            convert_to_c(algorithm), &src_desc.data,
                            &diff_weights_desc.data, &diff_bias_desc.data,
                            &diff_dst_desc.data, &strides[0], &dilates[0],
                            &padding_l[0], &padding_r[0]),
                    "could not create a dilated  weights update primitive "
                    "descriptor");
        }

        /// Constructs a descriptor for a dilated deconvolution weights update
        /// primitive without bias using @p algorithm, memory descriptors, @p
        /// strides, @p dilates @p padding_l, and @p padding_r.
        ///
        /// @note
        ///     Memory descriptors are allowed to be initialized with
        ///     #dnnl::memory::format_tag::any value of @p format_tag.
        desc(algorithm algorithm, const memory::desc &src_desc,
                const memory::desc &diff_weights_desc,
                const memory::desc &diff_dst_desc, const memory::dims &strides,
                const memory::dims &dilates, const memory::dims &padding_l,
                const memory::dims &padding_r) {
            memory::validate_dims(strides);
            memory::validate_dims(dilates);
            memory::validate_dims(padding_l);
            memory::validate_dims(padding_r);
            error::wrap_c_api(
                    dnnl_dilated_deconvolution_backward_weights_desc_init(&data,
                            convert_to_c(algorithm), &src_desc.data,
                            &diff_weights_desc.data, nullptr,
                            &diff_dst_desc.data, &strides[0], &dilates[0],
                            &padding_l[0], &padding_r[0]),
                    "could not create a dilated deconvolution weights update "
                    "primitive descriptor");
        }
    };

    /// Primitive descriptor for a deconvolution weights update primitive.
    struct primitive_desc : public dnnl::primitive_desc {
        /// Default constructor. Produces an empty object.
        primitive_desc() = default;

        /// Constructs a primitive descriptor for a deconvolution weights
        /// update primitive.
        ///
        /// @param desc descriptor for a deconvolution weights update primitive.
        /// @param engine Engine to use.
        /// @param hint_fwd_pd Primitive descriptor for a deconvolution forward
        ///                    propagation primitive. It is used as a hint
        ///                    for deciding which memory format to use.
        /// @param allow_empty A flag signifying whether construction is
        ///                    allowed to fail without throwing an exception.
        ///                    In this case an empty object will be produced.
        ///                    This flag is optional and defaults to false.
        primitive_desc(const desc &desc, const engine &engine,
                const deconvolution_forward::primitive_desc &hint_fwd_pd,
                bool allow_empty = false)
            : dnnl::primitive_desc(&desc.data, nullptr, engine,
                    hint_fwd_pd.get(), allow_empty) {}

        /// Constructs a primitive descriptor for a deconvolution weights
        /// update primitive.
        ///
        /// @param desc descriptor for a deconvolution weights update primitive.
        /// @param attr Primitive attributes to use.
        /// @param engine Engine to use.
        /// @param hint_fwd_pd Primitive descriptor for a deconvolution forward
        ///                    propagation primitive. It is used as a hint
        ///                    for deciding which memory format to use.
        /// @param allow_empty A flag signifying whether construction is
        ///                    allowed to fail without throwing an exception.
        ///                    In this case an empty object will be produced.
        ///                    This flag is optional and defaults to false.
        primitive_desc(const desc &desc, const primitive_attr &attr,
                const engine &engine,
                const deconvolution_forward::primitive_desc &hint_fwd_pd,
                bool allow_empty = false)
            : dnnl::primitive_desc(&desc.data, &attr, engine, hint_fwd_pd.get(),
                    allow_empty) {}

        /// Constructs a primitive descriptor for a deconvolution weights
        /// update primitive from a C API primitive descriptor @p pd.
        primitive_desc(dnnl_primitive_desc_t pd)
            : dnnl::primitive_desc(pd, dnnl::primitive::kind::deconvolution,
                    dnnl::prop_kind::backward_weights) {}

        /// @copydoc dnnl::primitive_desc_base::src_desc()
        memory::desc src_desc() const { return base::src_desc(0); }

        /// @copydoc dnnl::primitive_desc_base::diff_weights_desc()
        memory::desc diff_weights_desc() const {
            return base::diff_weights_desc(0);
        }

        /// @copydoc dnnl::primitive_desc_base::diff_dst_desc()
        memory::desc diff_dst_desc() const { return base::diff_dst_desc(0); }

        /// @copydoc dnnl::convolution_backward_weights::primitive_desc::diff_bias_desc()
        memory::desc diff_bias_desc() const {
            return base::diff_weights_desc(1);
        }
    };

    /// Default constructor. Produces an empty object.
    deconvolution_backward_weights() = default;

    /// Constructs a deconvolution weights update primitive from a primitive
    /// descriptor @p pd of a corresponding type.
    deconvolution_backward_weights(const primitive_desc &pd) : primitive(pd) {}
};

/// @}

/// @addtogroup cpp_api_lrn LRN
/// A primitive to perform local response normalization (LRN) across or within
/// channels.
///
/// @sa @ref dev_guide_lrn in developer guide
/// @sa @ref c_api_lrn in @ref c_api
/// @{

/// Local response normalization (LRN) forward propagation primitive.
struct lrn_forward : public primitive {
    /// Descriptor for an LRN forward propagation primitive.
    struct desc {
        dnnl_lrn_desc_t data;

        /// Constructs a descriptor for a LRN forward propagation primitive
        /// using @p prop_kind (acceptable values are #dnnl::forward_training
        /// and #dnnl::forward_inference), @p algorithm, memory descriptor @p
        /// data_desc, and regularization parameters @p local_size, @p alpha,
        /// @p beta, and @p k.
        desc(prop_kind prop_kind, algorithm algorithm,
                const memory::desc &src_desc, memory::dim local_size,
                float alpha, float beta, float k = 1.f) {
            error::wrap_c_api(dnnl_lrn_forward_desc_init(&data,
                                      dnnl::convert_to_c(prop_kind),
                                      convert_to_c(algorithm), &src_desc.data,
                                      local_size, alpha, beta, k),
                    "could not create a lrn forward descriptor");
        }
    };

    /// Primitive descriptor for an LRN forward propagation primitive.
    struct primitive_desc : public dnnl::primitive_desc {
        /// Default constructor. Produces an empty object.
        primitive_desc() = default;

        /// Constructs a primitive descriptor for an LRN forward propagation
        /// primitive.
        ///
        /// @param desc Descriptor for an LRN forward propagation primitive.
        /// @param engine Engine to use.
        /// @param allow_empty A flag signifying whether construction is
        ///                    allowed to fail without throwing an exception.
        ///                    In this case an empty object will be produced.
        ///                    This flag is optional and defaults to false.
        primitive_desc(const desc &desc, const engine &engine,
                bool allow_empty = false)
            : dnnl::primitive_desc(
                    &desc.data, nullptr, engine, nullptr, allow_empty) {}

        /// Constructs a primitive descriptor for an LRN forward propagation
        /// primitive.
        ///
        /// @param desc Descriptor for an LRN forward propagation primitive.
        /// @param engine Engine to use.
        /// @param attr Primitive attributes to use.
        /// @param allow_empty A flag signifying whether construction is
        ///                    allowed to fail without throwing an exception.
        ///                    In this case an empty object will be produced.
        ///                    This flag is optional and defaults to false.
        primitive_desc(const desc &desc, const primitive_attr &attr,
                const engine &engine, bool allow_empty = false)
            : dnnl::primitive_desc(
                    &desc.data, &attr, engine, nullptr, allow_empty) {}

        /// Construct a primitive descriptor for an LRN forward propagation
        /// primitive from a C API primitive descriptor @p pd.
        primitive_desc(dnnl_primitive_desc_t pd)
            : dnnl::primitive_desc(pd, dnnl::primitive::kind::lrn,
                    dnnl::prop_kind::forward_training,
                    dnnl::prop_kind::forward_inference) {}

        /// @copydoc dnnl::primitive_desc_base::src_desc()
        memory::desc src_desc() const { return base::src_desc(0); }

        /// @copydoc dnnl::primitive_desc_base::dst_desc()
        memory::desc dst_desc() const { return base::dst_desc(0); }

        /// @copydoc dnnl::primitive_desc_base::workspace_desc()
        memory::desc workspace_desc() const { return base::workspace_desc(); }
    };

    /// Default constructor. Produces an empty object.
    lrn_forward() = default;

    /// Constructs an LRN forward propagation primitive from a primitive
    /// descriptor @p pd of a corresponding type.
    lrn_forward(const primitive_desc &pd) : primitive(pd) {}
};

/// Local response normalization (LRN) backward propagation primitive.
struct lrn_backward : public primitive {
    /// Descriptor for an LRN backward propagation primitive.
    struct desc {
        dnnl_lrn_desc_t data;

        /// Constructs a descriptor for an LRN backward propagation primitive
        /// using @p algorithm, memory descriptors @p data_desc and @p
        /// diff_data_desc, and regularization parameters @p local_size, @p
        /// alpha, @p beta, and @p k.
        desc(algorithm algorithm, const memory::desc &data_desc,
                const memory::desc &diff_data_desc, memory::dim local_size,
                float alpha, float beta, float k = 1.f) {
            error::wrap_c_api(
                    dnnl_lrn_backward_desc_init(&data, convert_to_c(algorithm),
                            &diff_data_desc.data, &data_desc.data, local_size,
                            alpha, beta, k),
                    "could not create a lrn backward descriptor");
        }
    };

    /// Primitive descriptor for an LRN backward propagation primitive.
    struct primitive_desc : public dnnl::primitive_desc {
        /// Default constructor. Produces an empty object.
        primitive_desc() = default;

        /// Constructs a primitive descriptor for an LRN backward propagation
        /// primitive.
        ///
        /// @param desc Descriptor for an LRN backward propagation primitive.
        /// @param engine Engine to use.
        /// @param hint_fwd_pd Primitive descriptor for an LRN forward
        ///                    propagation primitive. It is used as a hint
        ///                    for deciding which memory format to use.
        /// @param allow_empty A flag signifying whether construction is
        ///                    allowed to fail without throwing an exception.
        ///                    In this case an empty object will be produced.
        ///                    This flag is optional and defaults to false.
        primitive_desc(const desc &desc, const engine &engine,
                const lrn_forward::primitive_desc &hint_fwd_pd,
                bool allow_empty = false)
            : dnnl::primitive_desc(&desc.data, nullptr, engine,
                    hint_fwd_pd.get(), allow_empty) {}

        /// Constructs a primitive descriptor for an LRN backward propagation
        /// primitive.
        ///
        /// @param desc Descriptor for an LRN backward propagation primitive.
        /// @param attr Primitive attributes to use.
        /// @param engine Engine to use.
        /// @param hint_fwd_pd Primitive descriptor for an LRN forward
        ///                    propagation primitive. It is used as a hint
        ///                    for deciding which memory format to use.
        /// @param allow_empty A flag signifying whether construction is
        ///                    allowed to fail without throwing an exception.
        ///                    In this case an empty object will be produced.
        ///                    This flag is optional and defaults to false.
        primitive_desc(const desc &desc, const primitive_attr &attr,
                const engine &engine,
                const lrn_forward::primitive_desc &hint_fwd_pd,
                bool allow_empty = false)
            : dnnl::primitive_desc(&desc.data, &attr, engine, hint_fwd_pd.get(),
                    allow_empty) {}

        /// Constructs a primitive descriptor for a local response normalization
        /// backward propagation primitive from a C API primitive descriptor
        /// @p pd.
        primitive_desc(dnnl_primitive_desc_t pd)
            : dnnl::primitive_desc(pd, dnnl::primitive::kind::lrn,
                    dnnl::prop_kind::backward_data) {}

        /// @copydoc dnnl::primitive_desc_base::src_desc()
        memory::desc diff_src_desc() const { return base::diff_src_desc(0); }

        /// @copydoc dnnl::primitive_desc_base::diff_dst_desc()
        memory::desc diff_dst_desc() const { return base::diff_dst_desc(0); }

        /// @copydoc dnnl::primitive_desc_base::workspace_desc()
        memory::desc workspace_desc() const { return base::workspace_desc(); }
    };

    /// Default constructor. Produces an empty object.
    lrn_backward() = default;

    /// Constructs an LRN backward propagation primitive from a primitive
    /// descriptor @p pd of a corresponding type.
    lrn_backward(const primitive_desc &pd) : primitive(pd) {}
};

/// @}

/// @addtogroup cpp_api_pooling Pooling
/// A primitive to perform max or average pooling.
///
/// @sa @ref dev_guide_pooling in developer guide
/// @sa @ref c_api_pooling in @ref c_api
/// @{

/// Pooling forward propagation primitive.
struct pooling_forward : public primitive {
    /// Descriptor for a pooling forward propagation primitive.
    struct desc {
        dnnl_pooling_desc_t data;

        /// Constructs a descriptor for a pooling forward propagation primitive
        /// using @p prop_kind (acceptable values are #dnnl::forward_training
        /// and #dnnl::forward_inference), @p algorithm, memory descriptors,
        /// and pooling parameters in the spatial domain: @p strides, @p
        /// kernel sizes, @p padding_l, and @p padding_r.
        desc(prop_kind prop_kind, algorithm algorithm,
                const memory::desc &src_desc, const memory::desc &dst_desc,
                const memory::dims &strides, const memory::dims &kernel,
                const memory::dims &padding_l, const memory::dims &padding_r) {
            memory::validate_dims(strides);
            memory::validate_dims(kernel);
            memory::validate_dims(padding_l);
            memory::validate_dims(padding_r);
            error::wrap_c_api(dnnl_pooling_forward_desc_init(&data,
                                      dnnl::convert_to_c(prop_kind),
                                      convert_to_c(algorithm), &src_desc.data,
                                      &dst_desc.data, &strides[0], &kernel[0],
                                      &padding_l[0], &padding_r[0]),
                    "could not init a forward pooling descriptor");
        }
    };

    /// Primitive descriptor for a pooling forward propagation primitive.
    struct primitive_desc : public dnnl::primitive_desc {
        /// Default constructor. Produces an empty object.
        primitive_desc() = default;

        /// Constructs a primitive descriptor for a pooling forward
        /// propagation primitive.
        ///
        /// @param desc Descriptor for a pooling forward propagation primitive.
        /// @param engine Engine to use.
        /// @param allow_empty A flag signifying whether construction is
        ///                    allowed to fail without throwing an exception.
        ///                    In this case an empty object will be produced.
        ///                    This flag is optional and defaults to false.
        primitive_desc(const desc &desc, const engine &engine,
                bool allow_empty = false)
            : dnnl::primitive_desc(
                    &desc.data, nullptr, engine, nullptr, allow_empty) {}

        /// Constructs a primitive descriptor for a pooling forward
        /// propagation primitive.
        ///
        /// @param desc Descriptor for a pooling forward propagation primitive.
        /// @param engine Engine to use.
        /// @param attr Primitive attributes to use.
        /// @param allow_empty A flag signifying whether construction is
        ///                    allowed to fail without throwing an exception.
        ///                    In this case an empty object will be produced.
        ///                    This flag is optional and defaults to false.
        primitive_desc(const desc &desc, const primitive_attr &attr,
                const engine &engine, bool allow_empty = false)
            : dnnl::primitive_desc(
                    &desc.data, &attr, engine, nullptr, allow_empty) {}

        /// Constructs a primitive descriptor for a pooling forward propagation
        /// primitive from a C API primitive descriptor @p pd.
        primitive_desc(dnnl_primitive_desc_t pd)
            : dnnl::primitive_desc(pd, dnnl::primitive::kind::pooling,
                    dnnl::prop_kind::forward_training,
                    dnnl::prop_kind::forward_inference) {}

        /// @copydoc dnnl::primitive_desc_base::src_desc()
        memory::desc src_desc() const { return base::src_desc(0); }

        /// @copydoc dnnl::primitive_desc_base::dst_desc()
        memory::desc dst_desc() const { return base::dst_desc(0); }

        /// @copydoc dnnl::primitive_desc_base::workspace_desc()
        memory::desc workspace_desc() const { return base::workspace_desc(); }
    };

    /// Default constructor. Produces an empty object.
    pooling_forward() = default;

    /// Constructs an pooling forward propagation primitive from a primitive
    /// descriptor @p pd of a corresponding type.
    pooling_forward(const primitive_desc &pd) : primitive(pd) {}
};

/// Pooling backward propagation primitive.
struct pooling_backward : public primitive {
    /// Descriptor for a pooling backward propagation primitive.
    struct desc {
        dnnl_pooling_desc_t data;

        /// Constructs a pooling descriptor for a pooling backward propagation
        /// primitive using @p algorithm, memory descriptors, and pooling
        /// parameters in the spatial domain: @p strides, @p kernel sizes, @p
        /// padding_l, and @p padding_r.
        desc(algorithm algorithm, const memory::desc &diff_src_desc,
                const memory::desc &diff_dst_desc, const memory::dims &strides,
                const memory::dims &kernel, const memory::dims &padding_l,
                const memory::dims &padding_r) {
            memory::validate_dims(strides);
            memory::validate_dims(kernel);
            memory::validate_dims(padding_l);
            memory::validate_dims(padding_r);
            error::wrap_c_api(
                    dnnl_pooling_backward_desc_init(&data,
                            convert_to_c(algorithm), &diff_src_desc.data,
                            &diff_dst_desc.data, &strides[0], &kernel[0],
                            &padding_l[0], &padding_r[0]),
                    "could not init a backward pooling descriptor");
        }
    };

    /// Primitive descriptor for a pooling backward propagation primitive.
    struct primitive_desc : public dnnl::primitive_desc {
        /// Default constructor. Produces an empty object.
        primitive_desc() = default;

        /// Constructs a primitive descriptor for a pooling backward
        /// propagation primitive.
        ///
        /// @param desc Descriptor for a pooling backward propagation primitive.
        /// @param engine Engine to use.
        /// @param hint_fwd_pd Primitive descriptor for a pooling forward
        ///                    propagation primitive. It is used as a hint
        ///                    for deciding which memory format to use.
        /// @param allow_empty A flag signifying whether construction is
        ///                    allowed to fail without throwing an exception.
        ///                    In this case an empty object will be produced.
        ///                    This flag is optional and defaults to false.
        primitive_desc(const desc &desc, const engine &engine,
                const pooling_forward::primitive_desc &hint_fwd_pd,
                bool allow_empty = false)
            : dnnl::primitive_desc(&desc.data, nullptr, engine,
                    hint_fwd_pd.get(), allow_empty) {}

        /// Constructs a primitive descriptor for a pooling backward
        /// propagation primitive.
        ///
        /// @param desc Descriptor for a pooling backward propagation primitive.
        /// @param attr Primitive attributes to use.
        /// @param engine Engine to use.
        /// @param hint_fwd_pd Primitive descriptor for a pooling forward
        ///                    propagation primitive. It is used as a hint
        ///                    for deciding which memory format to use.
        /// @param allow_empty A flag signifying whether construction is
        ///                    allowed to fail without throwing an exception.
        ///                    In this case an empty object will be produced.
        ///                    This flag is optional and defaults to false.
        primitive_desc(const desc &desc, const primitive_attr &attr,
                const engine &engine,
                const pooling_forward::primitive_desc &hint_fwd_pd,
                bool allow_empty = false)
            : dnnl::primitive_desc(&desc.data, &attr, engine, hint_fwd_pd.get(),
                    allow_empty) {}

        /// Creates a primitive descriptor for a pooling backward propagation
        /// primitive from a C API primitive descriptor @p pd.
        primitive_desc(dnnl_primitive_desc_t pd)
            : dnnl::primitive_desc(pd, dnnl::primitive::kind::pooling,
                    dnnl::prop_kind::backward_data) {}

        /// @copydoc dnnl::primitive_desc_base::src_desc()
        memory::desc diff_src_desc() const { return base::diff_src_desc(0); }

        /// @copydoc dnnl::primitive_desc_base::diff_dst_desc()
        memory::desc diff_dst_desc() const { return base::diff_dst_desc(0); }

        /// @copydoc dnnl::primitive_desc_base::workspace_desc()
        memory::desc workspace_desc() const { return base::workspace_desc(); }
    };

    /// Default constructor. Produces an empty object.
    pooling_backward() = default;

    /// Constructs an pooling backward propagation primitive from a primitive
    /// descriptor @p pd of a corresponding type.
    pooling_backward(const primitive_desc &pd) : primitive(pd) {}
};

/// @}

/// @addtogroup cpp_api_eltwise Eltwise
/// A primitive to compute element-wise operations such as rectified linear
/// unit (ReLU).
///
/// Both forward and backward propagation primitives support in-place
/// operation; that is, src and dst can point to the same memory for forward
/// propagation, and diff_dst and diff_src can point to the same memory for
/// backward propagation.
///
/// @warning
///     Because the original source data is required for traning backward
///     propagation, in-place training forward propagation is not generally
///     supported.  However, for some kinds of element-wise operations (namely
///     ReLU with alpha parameter equals 0), dst and src can be
///     interchangeable for the backward propagation, which enables
///     performance of in-place forward even for training.
///
/// @sa @ref dev_guide_eltwise in developer guide
/// @sa @ref c_api_eltwise in @ref c_api
/// @{

/// Elementwise unary operation forward propagation primitive.
///
/// This primitive computes unary elementwise operations such as rectified
/// linear unit (ReLU), Sigmoid, tanh or others for each element of the
/// source.
///
/// Both forward and backward propagation primitives support in-place
/// operation; that is, src and dst can point to the same memory for forward
/// propagation, and diff_dst and diff_src can point to the same memory for
/// backward propagation.
struct eltwise_forward : public primitive {
    /// Descriptor for an elementwise forward propagation primitive.
    struct desc {
        dnnl_eltwise_desc_t data;

        /// Constructs a descriptor for an elementwise forward propagation
        /// primitive using @p prop_kind (acceptable values are
        /// #dnnl::forward_training and #dnnl::forward_inference), @p
        /// algorithm algorithm, memory descriptor @p data_desc, @p alpha, and
        /// @p beta parameters.
        desc(prop_kind prop_kind, algorithm algorithm,
                const memory::desc &src_desc, float alpha = 0, float beta = 0) {
            error::wrap_c_api(dnnl_eltwise_forward_desc_init(&data,
                                      dnnl::convert_to_c(prop_kind),
                                      dnnl::convert_to_c(algorithm),
                                      &src_desc.data, alpha, beta),
                    "could not create an eltwise forward descriptor");
        }
    };

    /// Primitive descriptor for an elementwise forward propagation primitive.
    struct primitive_desc : public dnnl::primitive_desc {
        /// Default constructor. Produces an empty object.
        primitive_desc() = default;

        /// Constructs a primitive descriptor for an elementwise forward
        /// propagation primitive.
        ///
        /// @param desc Descriptor for an elementwise forward propagation
        ///             primitive.
        /// @param engine Engine to use.
        /// @param allow_empty A flag signifying whether construction is
        ///                    allowed to fail without throwing an exception.
        ///                    In this case an empty object will be produced.
        ///                    This flag is optional and defaults to false.
        primitive_desc(const desc &desc, const engine &engine,
                bool allow_empty = false)
            : dnnl::primitive_desc(
                    &desc.data, nullptr, engine, nullptr, allow_empty) {}

        /// Constructs a primitive descriptor for an elementwise forward
        /// propagation primitive.
        ///
        /// @param desc Descriptor for an elementwise forward propagation
        ///             primitive.
        /// @param engine Engine to use.
        /// @param attr Primitive attributes to use.
        /// @param allow_empty A flag signifying whether construction is
        ///                    allowed to fail without throwing an exception.
        ///                    In this case an empty object will be produced.
        ///                    This flag is optional and defaults to false.
        primitive_desc(const desc &desc, const primitive_attr &attr,
                const engine &engine, bool allow_empty = false)
            : dnnl::primitive_desc(
                    &desc.data, &attr, engine, nullptr, allow_empty) {}

        /// Creates a primitive descriptor for an elementwise forward
        /// propagation primitive from a C API primitive descriptor @p pd.
        primitive_desc(dnnl_primitive_desc_t pd)
            : dnnl::primitive_desc(pd, dnnl::primitive::kind::eltwise,
                    dnnl::prop_kind::forward_training,
                    dnnl::prop_kind::forward_inference) {}

        /// @copydoc dnnl::primitive_desc_base::src_desc()
        memory::desc src_desc() const { return base::src_desc(0); }

        /// @copydoc dnnl::primitive_desc_base::dst_desc()
        memory::desc dst_desc() const { return base::dst_desc(0); }
    };

    /// Default constructor. Produces an empty object.
    eltwise_forward() = default;

    /// Constructs an elementwise forward propagation primitive from a
    /// primitive descriptor @p pd of a corresponding type.
    eltwise_forward(const primitive_desc &pd) : primitive(pd) {}
};

/// Elementwise unary operation backward propagation primitive.
///
/// @sa eltwise_forward
struct eltwise_backward : public primitive {
    /// Descriptor for an elementwise backward propagation primitive.
    struct desc {
        dnnl_eltwise_desc_t data;

        /// Constructs an eltwise descriptor for backward propagation using @p
        /// algorithm algorithm memory descriptors @p diff_data_desc and @p
        /// data_desc, and the @p alpha and @p beta parameters.
        desc(algorithm algorithm, const memory::desc &diff_data_desc,
                const memory::desc &data_desc, float alpha = 0,
                float beta = 0) {
            error::wrap_c_api(
                    dnnl_eltwise_backward_desc_init(&data,
                            dnnl::convert_to_c(algorithm), &diff_data_desc.data,
                            &data_desc.data, alpha, beta),
                    "could not create an eltwise backward descriptor");
        }
    };

    /// Primitive descriptor for eltwise backward propagation.
    struct primitive_desc : public dnnl::primitive_desc {
        /// Default constructor. Produces an empty object.
        primitive_desc() = default;

        /// Constructs a primitive descriptor for an elementwise backward
        /// propagation primitive.
        ///
        /// @param desc Descriptor for an elementwise backward propagation
        ///             primitive.
        /// @param engine Engine to use.
        /// @param hint_fwd_pd Primitive descriptor for an elementwise forward
        ///                    propagation primitive. It is used as a hint
        ///                    for deciding which memory format to use.
        /// @param allow_empty A flag signifying whether construction is
        ///                    allowed to fail without throwing an exception.
        ///                    In this case an empty object will be produced.
        ///                    This flag is optional and defaults to false.
        primitive_desc(const desc &desc, const engine &engine,
                const eltwise_forward::primitive_desc &hint_fwd_pd,
                bool allow_empty = false)
            : dnnl::primitive_desc(&desc.data, nullptr, engine,
                    hint_fwd_pd.get(), allow_empty) {}

        /// Constructs a primitive descriptor for an elementwise backward
        /// propagation primitive.
        ///
        /// @param desc Descriptor for an elementwise backward propagation
        ///             primitive.
        /// @param attr Primitive attributes to use.
        /// @param engine Engine to use.
        /// @param hint_fwd_pd Primitive descriptor for an elementwise forward
        ///                    propagation primitive. It is used as a hint
        ///                    for deciding which memory format to use.
        /// @param allow_empty A flag signifying whether construction is
        ///                    allowed to fail without throwing an exception.
        ///                    In this case an empty object will be produced.
        ///                    This flag is optional and defaults to false.
        primitive_desc(const desc &desc, const primitive_attr &attr,
                const engine &engine,
                const eltwise_forward::primitive_desc &hint_fwd_pd,
                bool allow_empty = false)
            : dnnl::primitive_desc(&desc.data, &attr, engine, hint_fwd_pd.get(),
                    allow_empty) {}

        /// Initializes a primitive descriptor for element-wise operations for
        /// backward propagation from a C primitive descriptor @p pd.
        primitive_desc(dnnl_primitive_desc_t pd)
            : dnnl::primitive_desc(pd, dnnl::primitive::kind::eltwise,
                    dnnl::prop_kind::backward_data) {}

        /// @copydoc dnnl::primitive_desc_base::src_desc()
        memory::desc src_desc() const { return base::src_desc(0); }

        /// @copydoc dnnl::primitive_desc_base::diff_src_desc()
        memory::desc diff_src_desc() const { return base::diff_src_desc(0); }

        /// @copydoc dnnl::primitive_desc_base::diff_dst_desc()
        memory::desc diff_dst_desc() const { return base::diff_dst_desc(0); }
    };

    /// Default constructor. Produces an empty object.
    eltwise_backward() = default;

    /// Constructs an elementwise backward propagation primitive from a
    /// primitive descriptor @p pd of a corresponding type.
    eltwise_backward(const primitive_desc &pd) : primitive(pd) {}
};

/// @}

/// @addtogroup cpp_api_softmax Softmax
/// A primitive to perform softmax.
///
/// @sa @ref dev_guide_softmax in developer guide
/// @sa @ref c_api_softmax in @ref c_api
/// @{

/// Softmax forward propagation primitive.
struct softmax_forward : public primitive {
    /// Descriptor for a softmax forward propagation primitive.
    struct desc {
        dnnl_softmax_desc_t data;

        /// Default constructor. Produces an empty object.
        desc() = default;

        /// Constructs a softmax descriptor for forward propagation using @p
        /// prop_kind (acceptable values are #dnnl::forward_training and
        /// #dnnl::forward_inference) and memory descriptor @p data_desc.
        desc(prop_kind prop_kind, const memory::desc &data_desc,
                int softmax_axis) {
            error::wrap_c_api(dnnl_softmax_forward_desc_init(&data,
                                      dnnl::convert_to_c(prop_kind),
                                      &data_desc.data, softmax_axis),
                    "could not create a softmax forward descriptor");
        }

        /// Constructs a softmax descriptor for a softmax forward propagation
        /// primitive using a C API softmax descriptor @p data.
        desc(dnnl_softmax_desc_t data) {
            error::wrap_c_api(
                    dnnl_softmax_forward_desc_init(&this->data, data.prop_kind,
                            &data.data_desc, data.softmax_axis),
                    "could not create a softmax forward descriptor");
        }
    };

    /// Primitive descriptor for a softmax forward propagation primitive.
    struct primitive_desc : public dnnl::primitive_desc {
        /// Default constructor. Produces an empty object.
        primitive_desc() = default;

        /// Constructs a primitive descriptor for a softmax forward
        /// propagation primitive.
        ///
        /// @param desc descriptor for a softmax forward propagation
        ///             primitive.
        /// @param engine Engine to use.
        /// @param allow_empty A flag signifying whether construction is
        ///                    allowed to fail without throwing an exception.
        ///                    In this case an empty object will be produced.
        ///                    This flag is optional and defaults to false.
        primitive_desc(const desc &desc, const engine &engine,
                bool allow_empty = false)
            : dnnl::primitive_desc(
                    &desc.data, nullptr, engine, nullptr, allow_empty) {}

        /// Constructs a primitive descriptor for a softmax forward
        /// propagation primitive.
        ///
        /// @param desc Descriptor for a softmax forward propagation
        ///             primitive.
        /// @param engine Engine to use.
        /// @param attr Primitive attributes to use.
        /// @param allow_empty A flag signifying whether construction is
        ///                    allowed to fail without throwing an exception.
        ///                    In this case an empty object will be produced.
        ///                    This flag is optional and defaults to false.
        primitive_desc(const desc &desc, const primitive_attr &attr,
                const engine &engine, bool allow_empty = false)
            : dnnl::primitive_desc(
                    &desc.data, &attr, engine, nullptr, allow_empty) {}

        /// Creates a primitive descriptor for a softmax forward propagation
        /// primitive from a C API primitive descriptor @p pd.
        primitive_desc(dnnl_primitive_desc_t pd)
            : dnnl::primitive_desc(pd, dnnl::primitive::kind::softmax,
                    dnnl::prop_kind::forward_training,
                    dnnl::prop_kind::forward_inference) {}

        /// @returns The underlying operation descriptor.
        desc op_desc() const {
            dnnl_softmax_desc_t *data;
            error::wrap_c_api(
                    dnnl_primitive_desc_query(
                            get(), dnnl::convert_to_c(query::op_d), 0, &data),
                    "could not retrive a softmax op desc");
            return desc(*data);
        }

        /// @copydoc dnnl::primitive_desc_base::src_desc()
        memory::desc src_desc() const { return base::src_desc(0); }

        /// @copydoc dnnl::primitive_desc_base::dst_desc()
        memory::desc dst_desc() const { return base::dst_desc(0); }
    };

    /// Default constructor. Produces an empty object.
    softmax_forward() = default;

    /// Constructs an softmax forward propagation primitive from a primitive
    /// descriptor @p pd of a corresponding type.
    softmax_forward(const primitive_desc &pd) : primitive(pd) {}
};

/// Softmax backward propagation primitive.
struct softmax_backward : public primitive {
    /// Descriptor for a softmax backward propagation primitive.
    struct desc {
        dnnl_softmax_desc_t data;

        /// Default constructor. Produces an empty object.
        desc() = default;

        /// Constructs a softmax descriptor for backward propagation using
        /// memory descriptors @p diff_desc and @p data_desc.
        desc(const memory::desc &diff_desc, const memory::desc &data_desc,
                int softmax_axis) {
            error::wrap_c_api(
                    dnnl_softmax_backward_desc_init(&data, &diff_desc.data,
                            &data_desc.data, softmax_axis),
                    "could not init a backward softmax descriptor");
        }

        /// Constructs a softmax descriptor for a softmax backward propagation
        /// primitive using a C API softmax descriptor @p data.
        desc(dnnl_softmax_desc_t data) {
            error::wrap_c_api(dnnl_softmax_backward_desc_init(&this->data,
                                      &data.diff_desc, &data.data_desc,
                                      data.softmax_axis),
                    "could not create a softmax forward descriptor");
        }
    };

    /// Primitive descriptor for a softmax backward propagation primitive.
    struct primitive_desc : public dnnl::primitive_desc {
        /// Default constructor. Produces an empty object.
        primitive_desc() = default;

        /// Constructs a primitive descriptor for a softmax backward
        /// propagation primitive.
        ///
        /// @param desc Descriptor for a softmax backward propagation
        ///             primitive.
        /// @param engine Engine to use.
        /// @param hint_fwd_pd Primitive descriptor for a softmax forward
        ///                    propagation primitive. It is used as a hint
        ///                    for deciding which memory format to use.
        /// @param allow_empty A flag signifying whether construction is
        ///                    allowed to fail without throwing an exception.
        ///                    In this case an empty object will be produced.
        ///                    This flag is optional and defaults to false.
        primitive_desc(const desc &desc, const engine &engine,
                const softmax_forward::primitive_desc &hint_fwd_pd,
                bool allow_empty = false)
            : dnnl::primitive_desc(&desc.data, nullptr, engine,
                    hint_fwd_pd.get(), allow_empty) {}

        /// Constructs a primitive descriptor for a softmax backward
        /// propagation primitive.
        ///
        /// @param desc Descriptor for a softmax backward propagation
        ///             primitive.
        /// @param attr Primitive attributes to use.
        /// @param engine Engine to use.
        /// @param hint_fwd_pd Primitive descriptor for a softmax forward
        ///                    propagation primitive. It is used as a hint
        ///                    for deciding which memory format to use.
        /// @param allow_empty A flag signifying whether construction is
        ///                    allowed to fail without throwing an exception.
        ///                    In this case an empty object will be produced.
        ///                    This flag is optional and defaults to false.
        primitive_desc(const desc &desc, const primitive_attr &attr,
                const engine &engine,
                const softmax_forward::primitive_desc &hint_fwd_pd,
                bool allow_empty = false)
            : dnnl::primitive_desc(&desc.data, &attr, engine, hint_fwd_pd.get(),
                    allow_empty) {}

        /// Creates a primitive descriptor for a softmax backward propagation
        /// primitive from a C API primitive descriptor @p pd.
        primitive_desc(dnnl_primitive_desc_t pd)
            : dnnl::primitive_desc(pd, dnnl::primitive::kind::softmax,
                    dnnl::prop_kind::backward_data) {}

        /// @copydoc dnnl::softmax_forward::primitive_desc::op_desc()
        desc op_desc() const {
            dnnl_softmax_desc_t *data;
            error::wrap_c_api(
                    dnnl_primitive_desc_query(
                            get(), dnnl::convert_to_c(query::op_d), 0, &data),
                    "could not retrive a softmax op desc");
            return desc(*data);
        }

        /// @copydoc dnnl::primitive_desc_base::dst_desc()
        memory::desc dst_desc() const { return base::dst_desc(0); }

        /// @copydoc dnnl::primitive_desc_base::diff_src_desc()
        memory::desc diff_src_desc() const { return base::diff_src_desc(0); }

        /// @copydoc dnnl::primitive_desc_base::dst_desc()
        memory::desc diff_dst_desc() const { return base::diff_dst_desc(0); }
    };

    /// Default constructor. Produces an empty object.
    softmax_backward() = default;

    /// Constructs an softmax backward propagation primitive from a primitive
    /// descriptor @p pd of a corresponding type.
    softmax_backward(const primitive_desc &pd) : primitive(pd) {}
};

/// @}

/// @addtogroup cpp_api_logsoftmax LogSoftmax
/// A primitive to perform logsoftmax.
///
/// @sa @ref dev_guide_logsoftmax in developer guide
/// @sa @ref c_api_logsoftmax in @ref c_api
/// @{

/// Logsoftmax forward propagation primitive.
struct logsoftmax_forward : public primitive {
    /// Descriptor for a logsoftmax forward propagation primitive.
    struct desc {
        dnnl_logsoftmax_desc_t data;

        /// Default constructor. Produces an empty object.
        desc() = default;

        /// Creates a logsoftmax descriptor for forward propagation using @p
        /// prop_kind (possible values are #dnnl::forward_training and
        /// #dnnl::forward_inference) and memory descriptor @p data_desc.
        desc(prop_kind prop_kind, const memory::desc &data_desc,
                int logsoftmax_axis) {
            error::wrap_c_api(dnnl_logsoftmax_forward_desc_init(&data,
                                      dnnl::convert_to_c(prop_kind),
                                      &data_desc.data, logsoftmax_axis),
                    "could not create a logsoftmax forward descriptor");
        }

        /// Constructs a logsoftmax descriptor for a logsoftmax forward
        /// propagation primitive using a C API logsoftmax descriptor @p data.
        desc(dnnl_logsoftmax_desc_t data) {
            error::wrap_c_api(
                    dnnl_logsoftmax_forward_desc_init(&this->data,
                            data.prop_kind, &data.data_desc, data.softmax_axis),
                    "could not create a logsoftmax forward descriptor");
        }
    };

    /// Primitive descriptor for a logsoftmax forward propagation primitive.
    struct primitive_desc : public dnnl::primitive_desc {
        /// Default constructor. Produces an empty object.
        primitive_desc() = default;

        /// Constructs a primitive descriptor for a logsoftmax forward
        /// propagation primitive.
        ///
        /// @param desc descriptor for a logsoftmax forward propagation
        ///             primitive.
        /// @param engine Engine to use.
        /// @param allow_empty A flag signifying whether construction is
        ///                    allowed to fail without throwing an exception.
        ///                    In this case an empty object will be produced.
        ///                    This flag is optional and defaults to false.
        primitive_desc(const desc &desc, const engine &engine,
                bool allow_empty = false)
            : dnnl::primitive_desc(
                    &desc.data, nullptr, engine, nullptr, allow_empty) {}

        /// Constructs a primitive descriptor for a logsoftmax forward
        /// propagation primitive.
        ///
        /// @param desc Descriptor for a logsoftmax forward propagation
        ///             primitive.
        /// @param engine Engine to use.
        /// @param attr Primitive attributes to use.
        /// @param allow_empty A flag signifying whether construction is
        ///                    allowed to fail without throwing an exception.
        ///                    In this case an empty object will be produced.
        ///                    This flag is optional and defaults to false.
        primitive_desc(const desc &desc, const primitive_attr &attr,
                const engine &engine, bool allow_empty = false)
            : dnnl::primitive_desc(
                    &desc.data, &attr, engine, nullptr, allow_empty) {}

        /// Creates a primitive descriptor for a logsoftmax forward
        /// propagation primitive from a C API primitive descriptor @p pd.
        primitive_desc(dnnl_primitive_desc_t pd)
            : dnnl::primitive_desc(pd,
                    // Logsoftmax and softmax share the implementation and
                    // currently report the same primitive kind. Hence this
                    // must be softmax and not logsoftmax.
                    dnnl::primitive::kind::softmax,
                    dnnl::prop_kind::forward_training,
                    dnnl::prop_kind::forward_inference) {}

        /// @copydoc dnnl::softmax_forward::primitive_desc::op_desc()
        desc op_desc() const {
            dnnl_logsoftmax_desc_t *data;
            error::wrap_c_api(
                    dnnl_primitive_desc_query(
                            get(), dnnl::convert_to_c(query::op_d), 0, &data),
                    "could not retrive a logsoftmax op desc");
            return desc(*data);
        }

        /// @copydoc dnnl::primitive_desc_base::src_desc()
        memory::desc src_desc() const { return base::src_desc(0); }

        /// @copydoc dnnl::primitive_desc_base::dst_desc()
        memory::desc dst_desc() const { return base::dst_desc(0); }
    };

    /// Default constructor. Produces an empty object.
    logsoftmax_forward() = default;

    /// Constructs a logsoftmax forward propagation primitive from a
    /// primitive descriptor @p pd of a corresponding type.
    logsoftmax_forward(const primitive_desc &pd) : primitive(pd) {}
};

/// Logsoftmax backward propagation primitive.
struct logsoftmax_backward : public primitive {
    /// Descriptor for a logsoftmax backward propagation primitive.
    struct desc {
        dnnl_logsoftmax_desc_t data;

        /// Default constructor. Produces an empty object.
        desc() = default;

        /// Constructs a logsoftmax descriptor for backward propagation using
        /// memory descriptors @p diff_desc and @p data_desc.
        desc(const memory::desc &diff_desc, const memory::desc &data_desc,
                int logsoftmax_axis) {
            error::wrap_c_api(
                    dnnl_logsoftmax_backward_desc_init(&data, &diff_desc.data,
                            &data_desc.data, logsoftmax_axis),
                    "could not init a backward logsoftmax descriptor");
        }

        /// Create a logsoftmax descriptor for backward propagation using
        /// primitive a C API logsoftmax descriptor @p data.
        desc(dnnl_logsoftmax_desc_t data) {
            error::wrap_c_api(dnnl_logsoftmax_backward_desc_init(&this->data,
                                      &data.diff_desc, &data.data_desc,
                                      data.softmax_axis),
                    "could not create a logsoftmax forward descriptor");
        }
    };

    /// Primitive descriptor for a logsoftmax backward propagation primitive.
    struct primitive_desc : public dnnl::primitive_desc {
        /// Default constructor. Produces an empty object.
        primitive_desc() = default;

        /// Constructs a primitive descriptor for a logsoftmax backward
        /// propagation primitive.
        ///
        /// @param desc Descriptor for a logsoftmax backward propagation
        ///             primitive.
        /// @param engine Engine to use.
        /// @param hint_fwd_pd Primitive descriptor for a logsoftmax forward
        ///                    propagation primitive. It is used as a hint
        ///                    for deciding which memory format to use.
        /// @param allow_empty A flag signifying whether construction is
        ///                    allowed to fail without throwing an exception.
        ///                    In this case an empty object will be produced.
        ///                    This flag is optional and defaults to false.
        primitive_desc(const desc &desc, const engine &engine,
                const logsoftmax_forward::primitive_desc &hint_fwd_pd,
                bool allow_empty = false)
            : dnnl::primitive_desc(&desc.data, nullptr, engine,
                    hint_fwd_pd.get(), allow_empty) {}

        /// Constructs a primitive descriptor for a logsoftmax backward
        /// propagation primitive.
        ///
        /// @param desc Descriptor for a logsoftmax backward propagation
        ///             primitive.
        /// @param attr Primitive attributes to use.
        /// @param engine Engine to use.
        /// @param hint_fwd_pd Primitive descriptor for a logsoftmax forward
        ///                    propagation primitive. It is used as a hint
        ///                    for deciding which memory format to use.
        /// @param allow_empty A flag signifying whether construction is
        ///                    allowed to fail without throwing an exception.
        ///                    In this case an empty object will be produced.
        ///                    This flag is optional and defaults to false.
        primitive_desc(const desc &desc, const primitive_attr &attr,
                const engine &engine,
                const logsoftmax_forward::primitive_desc &hint_fwd_pd,
                bool allow_empty = false)
            : dnnl::primitive_desc(&desc.data, &attr, engine, hint_fwd_pd.get(),
                    allow_empty) {}

        /// Creates a primitive descriptor for a logsoftmax backward propagation
        /// primitive from a C API primitive descriptor @p pd.
        primitive_desc(dnnl_primitive_desc_t pd)
            : dnnl::primitive_desc(pd,
                    // Logsoftmax and softmax share the implementation and
                    // currently report the same primitive kind. Hence this
                    // must be softmax and not logsoftmax.
                    dnnl::primitive::kind::softmax,
                    dnnl::prop_kind::backward_data) {}

        /// @copydoc dnnl::softmax_forward::primitive_desc::op_desc()
        desc op_desc() const {
            dnnl_logsoftmax_desc_t *data;
            error::wrap_c_api(
                    dnnl_primitive_desc_query(
                            get(), dnnl::convert_to_c(query::op_d), 0, &data),
                    "could not retrive a logsoftmax op desc");
            return desc(*data);
        }

        /// @copydoc dnnl::primitive_desc_base::dst_desc()
        memory::desc dst_desc() const { return base::dst_desc(0); }

        /// @copydoc dnnl::primitive_desc_base::diff_src_desc()
        memory::desc diff_src_desc() const { return base::diff_src_desc(0); }

        /// @copydoc dnnl::primitive_desc_base::dst_desc()
        memory::desc diff_dst_desc() const { return base::diff_dst_desc(0); }
    };

    /// Default constructor. Produces an empty object.
    logsoftmax_backward() = default;

    /// Constructs a logsoftmax backward propagation primitive from a
    /// primitive descriptor @p pd of a corresponding type.
    logsoftmax_backward(const primitive_desc &pd) : primitive(pd) {}
};

/// @}

/// @addtogroup cpp_api_batch_normalization Batch normalization
/// A primitive to perform batch normalization.
///
/// Both forward and backward passes support in-place operation; that is, src
/// and dst can point to the same memory for forward propagation, and diff_dst
/// and diff_src can point to the same memory for backward propagation.
///
/// The layer normalization primitives computations can be controlled by
/// specifying different dnnl::normalization_flags values. For example, batch
/// normalization can compute the mean and variance on its own or take them as
/// inputs.  It can either perform scaling and shifting using gamma and beta
/// parameters or not. Optionally, it can also perform a fused ReLU, which in
/// case of training would also require a workspace.
///
/// @sa @ref dev_guide_batch_normalization in developer guide
/// @sa @ref c_api_batch_normalization in @ref c_api
/// @{

/// Batch normalization forward propagation primitive.
struct batch_normalization_forward : public primitive {
    /// Descriptor for a batch normalization forward propagation primitive.
    struct desc {
        dnnl_batch_normalization_desc_t data;

        /// Constructs a batch normalization descriptor for forward
        /// propagation using @p prop_kind (acceptable values are
        /// #dnnl::forward_training and #dnnl::forward_inference), memory
        /// descriptor @p data_desc, normalization parameter @p epsilon, and
        /// flags set using bit @p flags.
        desc(prop_kind prop_kind, const memory::desc &src_desc, float epsilon,
                normalization_flags flags) {
            error::wrap_c_api(
                    dnnl_batch_normalization_forward_desc_init(&data,
                            dnnl::convert_to_c(prop_kind), &src_desc.data,
                            epsilon, convert_to_c(flags)),
                    "could not create a batch normalization forward "
                    "descriptor");
        }
    };

    /// Primitive descriptor for a batch normalization forward propagation
    /// primitive.
    struct primitive_desc : public dnnl::primitive_desc {
        /// Default constructor. Produces an empty object.
        primitive_desc() = default;

        /// Constructs a primitive descriptor for a batch normalization forward
        /// propagation primitive.
        ///
        /// @param desc Descriptor for a batch normalization forward propagation
        ///             primitive.
        /// @param engine Engine to use.
        /// @param allow_empty A flag signifying whether construction is
        ///                    allowed to fail without throwing an exception.
        ///                    In this case an empty object will be produced.
        ///                    This flag is optional and defaults to false.
        primitive_desc(const desc &desc, const engine &engine,
                bool allow_empty = false)
            : dnnl::primitive_desc(
                    &desc.data, nullptr, engine, nullptr, allow_empty) {}

        /// Constructs a primitive descriptor for a batch normalization forward
        /// propagation primitive.
        ///
        /// @param desc Descriptor for a batch normalization forward propagation
        ///             primitive.
        /// @param attr Primitive attributes to use.
        /// @param engine Engine to use.
        /// @param allow_empty A flag signifying whether construction is
        ///                    allowed to fail without throwing an exception.
        ///                    In this case an empty object will be produced.
        ///                    This flag is optional and defaults to false.
        primitive_desc(const desc &desc, const primitive_attr &attr,
                const engine &engine, bool allow_empty = false)
            : dnnl::primitive_desc(
                    &desc.data, &attr, engine, nullptr, allow_empty) {}

        /// Initializes a primitive descriptor for a batch normalization forward
        /// propagation primitive from a C API primitive descriptor @p pd.
        primitive_desc(dnnl_primitive_desc_t pd)
            : dnnl::primitive_desc(pd,
                    dnnl::primitive::kind::batch_normalization,
                    dnnl::prop_kind::forward_training,
                    dnnl::prop_kind::forward_inference) {}

        /// @copydoc dnnl::primitive_desc_base::src_desc()
        memory::desc src_desc() const { return base::src_desc(0); }

        /// @copydoc dnnl::primitive_desc_base::dst_desc()
        memory::desc dst_desc() const { return base::dst_desc(0); }

        /// @copydoc dnnl::primitive_desc_base::weights_desc()
        memory::desc weights_desc() const { return base::weights_desc(0); }

        /// @copydoc dnnl::primitive_desc_base::workspace_desc()
        memory::desc workspace_desc() const { return base::workspace_desc(); }

        /// Queries mean memory descriptor.
        memory::desc mean_desc() const { return stat_desc(mean); }

        /// Queries variance memory descriptor.
        memory::desc variance_desc() const { return stat_desc(var); }

    private:
        enum {
            mean = 1,
            var = 2,
        };
        memory::desc stat_desc(int kind) const {
            dnnl_batch_normalization_desc_t *p;
            error::wrap_c_api(
                    dnnl_primitive_desc_query(get(),
                            dnnl::convert_to_c(query::batch_normalization_d), 0,
                            &p),
                    "could not get a batch normalization descriptor");
            return query_md(p->flags & dnnl_use_global_stats ? query::src_md
                                                             : query::dst_md,
                    kind);
        }
    };

    /// Default constructor. Produces an empty object.
    batch_normalization_forward() = default;

    /// Constructs a batch normalization forward propagation primitive from a
    /// primitive descriptor @p pd of a corresponding type.
    batch_normalization_forward(const primitive_desc &pd) : primitive(pd) {}
};

/// Batch normalization backward propagation primitive.
struct batch_normalization_backward : public primitive {
    /// Descriptor for a batch normalization backward propagation primitive.
    struct desc {
        dnnl_batch_normalization_desc_t data;

        /// Constructs a batch normalization descriptor for backward
        /// propagation with respect to data and scale-shift parameters using
        /// memory descriptors @p data_desc and @p diff_data_desc,
        /// normalization parameter @p epsilon, and flags set using bit @p
        /// flags.
        desc(prop_kind prop_kind, const memory::desc &diff_data_desc,
                const memory::desc &data_desc, float epsilon,
                normalization_flags flags) {
            error::wrap_c_api(
                    dnnl_batch_normalization_backward_desc_init(&data,
                            dnnl::convert_to_c(prop_kind), &diff_data_desc.data,
                            &data_desc.data, epsilon, convert_to_c(flags)),
                    "could not create a batch normalization backward "
                    "descriptor");
        }
    };

    /// Primitive descriptor for a batch normalization backward propagation
    /// primitive.
    struct primitive_desc : public dnnl::primitive_desc {
        /// Default constructor. Produces an empty object.
        primitive_desc() = default;

        /// Constructs a primitive descriptor for a batch normalization backward
        /// propagation primitive.
        ///
        /// @param desc Descriptor for a batch normalization backward
        ///             propagation primitive.
        /// @param engine Engine to use.
        /// @param hint_fwd_pd Primitive descriptor for a batch normalization
        ///                    forward propagation primitive. It is used as a
        ///                    hint for deciding which memory format to use.
        /// @param allow_empty A flag signifying whether construction is
        ///                    allowed to fail without throwing an exception.
        ///                    In this case an empty object will be produced.
        ///                    This flag is optional and defaults to false.
        primitive_desc(const desc &desc, const engine &engine,
                const batch_normalization_forward::primitive_desc &hint_fwd_pd,
                bool allow_empty = false)
            : dnnl::primitive_desc(&desc.data, nullptr, engine,
                    hint_fwd_pd.get(), allow_empty) {}

        /// Constructs a primitive descriptor for a batch normalization backward
        /// propagation primitive.
        ///
        /// @param desc Descriptor for a batch normalization backward
        ///             propagation primitive.
        /// @param attr Primitive attributes to use.
        /// @param engine Engine to use.
        /// @param hint_fwd_pd Primitive descriptor for a batch normalization
        ///                    forward propagation primitive. It is used as a
        ///                    hint for deciding which memory format to use.
        /// @param allow_empty A flag signifying whether construction is
        ///                    allowed to fail without throwing an exception.
        ///                    In this case an empty object will be produced.
        ///                    This flag is optional and defaults to false.
        primitive_desc(const desc &desc, const primitive_attr &attr,
                const engine &engine,
                const batch_normalization_forward::primitive_desc &hint_fwd_pd,
                bool allow_empty = false)
            : dnnl::primitive_desc(&desc.data, &attr, engine, hint_fwd_pd.get(),
                    allow_empty) {}

        /// Initializes a primitive descriptor for a batch normalization
        /// backward propagation primitive from a C API primitive descriptor
        /// @p pd.
        primitive_desc(dnnl_primitive_desc_t pd)
            : dnnl::primitive_desc(pd,
                    dnnl::primitive::kind::batch_normalization,
                    dnnl::prop_kind::backward, dnnl::prop_kind::backward_data) {
        }

        /// @copydoc dnnl::primitive_desc_base::src_desc()
        memory::desc src_desc() const { return base::src_desc(0); }

        /// @copydoc dnnl::primitive_desc_base::weights_desc()
        memory::desc weights_desc() const { return base::weights_desc(0); }

        /// @copydoc dnnl::primitive_desc_base::dst_desc()
        memory::desc dst_desc() const { return base::dst_desc(0); }

        /// @copydoc dnnl::primitive_desc_base::diff_src_desc()
        memory::desc diff_src_desc() const { return base::diff_src_desc(0); }

        /// @copydoc dnnl::primitive_desc_base::diff_dst_desc()
        memory::desc diff_dst_desc() const { return base::diff_dst_desc(0); }

        /// @copydoc dnnl::primitive_desc_base::diff_weights_desc()
        memory::desc diff_weights_desc() const {
            return base::diff_weights_desc(0);
        }

        /// @copydoc dnnl::batch_normalization_forward::primitive_desc::mean_desc()
        memory::desc mean_desc() const { return query_md(query::src_md, 1); }

        /// @copydoc dnnl::batch_normalization_forward::primitive_desc::variance_desc()
        memory::desc variance_desc() const {
            return query_md(query::src_md, 2);
        }

        /// @copydoc dnnl::primitive_desc_base::workspace_desc()
        memory::desc workspace_desc() const { return base::workspace_desc(); }
    };

    /// Default constructor. Produces an empty object.
    batch_normalization_backward() = default;

    /// Constructs a batch normalization backward propagation primitive from a
    /// primitive descriptor @p pd of a corresponding type.
    batch_normalization_backward(const primitive_desc &pd) : primitive(pd) {}
};

/// @}

/// @addtogroup cpp_api_layer_normalization Layer normalization
///
/// Layer normalization is a normalization over the last logical axis of a
/// data tensor.
///
/// Both forward and backward propagation primitives support in-place
/// operation; that is, src and dst memory objects may be the same or point to
/// the same underlying memory for forward propagation, and diff_dst and
/// diff_src point to the same memory for backward propagation.
///
/// The layer normalization primitives computations can be controlled by
/// specifying different dnnl::normalization_flags values. For example,
/// layer normalization forward propagation can be configured to either
/// compute the mean and variance or take them as arguments. It can either
/// perform scaling and shifting using gamma and beta parameters or not.
/// Optionally, it can also perform a fused ReLU, which in case of training
/// would also require a workspace.
///
/// @sa @ref dev_guide_layer_normalization in developer guide @sa @ref
/// c_api_layer_normalization in @ref c_api @{

/// Layer normalization forward propagation primitive.
struct layer_normalization_forward : public primitive {
    /// Descriptor for a layer normalization forward propagation primitive.
    struct desc {
        dnnl_layer_normalization_desc_t data;

        /// Constructs a layer normalization descriptor for forward
        /// propagation using @p prop_kind (acceptable values are
        /// #dnnl::forward_training and #dnnl::forward_inference), data memory
        /// descriptor @p data_desc, statistics memory descriptor @p
        /// stat_desc, normalization parameter @p epsilon, and flags set
        /// using bit @p flags.
        desc(prop_kind prop_kind, const memory::desc &data_desc,
                const memory::desc &stat_desc, float epsilon,
                normalization_flags flags) {
            error::wrap_c_api(
                    dnnl_layer_normalization_forward_desc_init(&data,
                            dnnl::convert_to_c(prop_kind), &data_desc.data,
                            &stat_desc.data, epsilon, convert_to_c(flags)),
                    "could not create a layer normalization forward "
                    "descriptor");
        }

        /// Constructs a layer normalization descriptor for forward
        /// propagation using @p prop_kind (acceptable values are
        /// #dnnl::forward_training and #dnnl::forward_inference), data memory
        /// descriptor @p data_desc, normalization parameter @p epsilon, and
        /// flags set using bit @p flags.
        desc(prop_kind prop_kind, const memory::desc &data_desc, float epsilon,
                normalization_flags flags) {
            error::wrap_c_api(
                    dnnl_layer_normalization_forward_desc_init(&data,
                            dnnl::convert_to_c(prop_kind), &data_desc.data,
                            nullptr, epsilon, convert_to_c(flags)),
                    "could not create a layer normalization forward "
                    "descriptor");
        }
    };

    /// Primitive descriptor for a layer normalization forward propagation
    /// primitive.
    struct primitive_desc : public dnnl::primitive_desc {
        /// Default constructor. Produces an empty object.
        primitive_desc() = default;

        /// Constructs a primitive descriptor for a layer normalization forward
        /// propagation primitive.
        ///
        /// @param desc Descriptor for a layer normalization forward propagation
        ///             primitive.
        /// @param engine Engine to use.
        /// @param allow_empty A flag signifying whether construction is
        ///                    allowed to fail without throwing an exception.
        ///                    In this case an empty object will be produced.
        ///                    This flag is optional and defaults to false.
        primitive_desc(const desc &desc, const engine &engine,
                bool allow_empty = false)
            : dnnl::primitive_desc(
                    &desc.data, nullptr, engine, nullptr, allow_empty) {}

        /// Constructs a primitive descriptor for a layer normalization forward
        /// propagation primitive.
        ///
        /// @param desc Descriptor for a layer normalization forward propagation
        ///             primitive.
        /// @param attr Primitive attributes to use.
        /// @param engine Engine to use.
        /// @param allow_empty A flag signifying whether construction is
        ///                    allowed to fail without throwing an exception.
        ///                    In this case an empty object will be produced.
        ///                    This flag is optional and defaults to false.
        primitive_desc(const desc &desc, const primitive_attr &attr,
                const engine &engine, bool allow_empty = false)
            : dnnl::primitive_desc(
                    &desc.data, &attr, engine, nullptr, allow_empty) {}

        /// Initializes a primitive descriptor for layer normalization forward
        /// propagation from a C primitive descriptor @p pd.
        primitive_desc(dnnl_primitive_desc_t pd)
            : dnnl::primitive_desc(pd,
                    dnnl::primitive::kind::layer_normalization,
                    dnnl::prop_kind::forward_training,
                    dnnl::prop_kind::forward_inference) {}

        /// @copydoc dnnl::primitive_desc_base::src_desc()
        memory::desc src_desc() const { return base::src_desc(0); }

        /// @copydoc dnnl::primitive_desc_base::dst_desc()
        memory::desc dst_desc() const { return base::dst_desc(0); }

        /// @copydoc dnnl::primitive_desc_base::weights_desc()
        memory::desc weights_desc() const { return base::weights_desc(0); }

        /// @copydoc dnnl::primitive_desc_base::workspace_desc()
        memory::desc workspace_desc() const { return base::workspace_desc(); }

        /// @copydoc dnnl::batch_normalization_forward::primitive_desc::mean_desc()
        memory::desc mean_desc() const { return stat_desc(mean); }

        /// @copydoc dnnl::batch_normalization_forward::primitive_desc::variance_desc()
        memory::desc variance_desc() const { return stat_desc(var); }

    private:
        enum {
            mean = 1,
            var = 2,
        };
        memory::desc stat_desc(int kind) const {
            dnnl_layer_normalization_desc_t *p;
            error::wrap_c_api(
                    dnnl_primitive_desc_query(get(),
                            dnnl::convert_to_c(query::layer_normalization_d), 0,
                            &p),
                    "could not get a layer-normalization descriptor");
            return query_md(p->flags & dnnl_use_global_stats ? query::src_md
                                                             : query::dst_md,
                    kind);
        }
    };

    /// Default constructor. Produces an empty object.
    layer_normalization_forward() = default;

    /// Constructs a layer normalization forward propagation primitive from a
    /// primitive descriptor @p pd of a corresponding type.
    layer_normalization_forward(const primitive_desc &pd) : primitive(pd) {}
};

/// Layer normalization backward propagation primitive.
struct layer_normalization_backward : public primitive {
    /// Descriptor for a layer normalization backward propagation primitive.
    struct desc {
        dnnl_layer_normalization_desc_t data;

        /// Constructs a layer normalization descriptor for backward
        /// propagation with respect to data and scale-shift parameters using
        /// memory descriptors @p diff_data_desc, @p data_desc and @p
        /// stat_desc, normalization parameter @p epsilon, and p flags set
        /// using bit @p flags.
        desc(prop_kind prop_kind, const memory::desc &diff_data_desc,
                const memory::desc &data_desc, const memory::desc &stat_desc,
                float epsilon, normalization_flags flags) {
            error::wrap_c_api(
                    dnnl_layer_normalization_backward_desc_init(&data,
                            dnnl::convert_to_c(prop_kind), &diff_data_desc.data,
                            &data_desc.data, &stat_desc.data, epsilon,
                            convert_to_c(flags)),
                    "could not create a layer normalization backward "
                    "descriptor");
        }

        /// Constructs a layer normalization descriptor for backward
        /// propagation with respect to data and scale-shift parameters using
        /// memory descriptors @p diff_data_desc and @p data_desc,
        /// normalization parameter @p epsilon, and flags set using bit
        /// @p flags.
        desc(prop_kind prop_kind, const memory::desc &diff_data_desc,
                const memory::desc &data_desc, float epsilon,
                normalization_flags flags) {
            error::wrap_c_api(dnnl_layer_normalization_backward_desc_init(&data,
                                      dnnl::convert_to_c(prop_kind),
                                      &diff_data_desc.data, &data_desc.data,
                                      nullptr, epsilon, convert_to_c(flags)),
                    "could not create a layer normalization backward "
                    "descriptor");
        }
    };

    /// Primitive descriptor for a layer normalization backward propagation
    /// primitive.
    struct primitive_desc : public dnnl::primitive_desc {
        /// Default constructor. Produces an empty object.
        primitive_desc() = default;

        /// Constructs a primitive descriptor for a layer normalization backward
        /// propagation primitive.
        ///
        /// @param desc Descriptor for a layer normalization backward
        ///             propagation primitive.
        /// @param engine Engine to use.
        /// @param hint_fwd_pd Primitive descriptor for a layer normalization
        ///                    forward propagation primitive. It is used as a
        ///                    hint for deciding which memory format to use.
        /// @param allow_empty A flag signifying whether construction is
        ///                    allowed to fail without throwing an exception.
        ///                    In this case an empty object will be produced.
        ///                    This flag is optional and defaults to false.
        primitive_desc(const desc &desc, const engine &engine,
                const layer_normalization_forward::primitive_desc &hint_fwd_pd,
                bool allow_empty = false)
            : dnnl::primitive_desc(&desc.data, nullptr, engine,
                    hint_fwd_pd.get(), allow_empty) {}

        /// Constructs a primitive descriptor for a layer normalization backward
        /// propagation primitive.
        ///
        /// @param desc Descriptor for a layer normalization backward
        ///             propagation primitive.
        /// @param attr Primitive attributes to use.
        /// @param engine Engine to use.
        /// @param hint_fwd_pd Primitive descriptor for a layer normalization
        ///                    forward propagation primitive. It is used as a
        ///                    hint for deciding which memory format to use.
        /// @param allow_empty A flag signifying whether construction is
        ///                    allowed to fail without throwing an exception.
        ///                    In this case an empty object will be produced.
        ///                    This flag is optional and defaults to false.
        primitive_desc(const desc &desc, const primitive_attr &attr,
                const engine &engine,
                const layer_normalization_forward::primitive_desc &hint_fwd_pd,
                bool allow_empty = false)
            : dnnl::primitive_desc(&desc.data, &attr, engine, hint_fwd_pd.get(),
                    allow_empty) {}

        /// Initializes a primitive descriptor for a layer normalization
        /// backward propagation primitive from a C API primitive descriptor
        /// @p pd.
        primitive_desc(dnnl_primitive_desc_t pd)
            : dnnl::primitive_desc(pd,
                    dnnl::primitive::kind::layer_normalization,
                    dnnl::prop_kind::backward, dnnl::prop_kind::backward_data) {
        }

        /// @copydoc dnnl::primitive_desc_base::src_desc()
        memory::desc src_desc() const { return base::src_desc(0); }

        /// @copydoc dnnl::primitive_desc_base::weights_desc()
        memory::desc weights_desc() const { return base::weights_desc(0); }

        /// @copydoc dnnl::primitive_desc_base::dst_desc()
        memory::desc dst_desc() const { return base::dst_desc(0); }

        /// @copydoc dnnl::primitive_desc_base::diff_src_desc()
        memory::desc diff_src_desc() const { return base::diff_src_desc(0); }

        /// @copydoc dnnl::primitive_desc_base::diff_dst_desc()
        memory::desc diff_dst_desc() const { return base::diff_dst_desc(0); }

        /// @copydoc dnnl::primitive_desc_base::diff_weights_desc()
        memory::desc diff_weights_desc() const {
            return base::diff_weights_desc(0);
        }

        /// @copydoc dnnl::batch_normalization_forward::primitive_desc::mean_desc()
        memory::desc mean_desc() const { return query_md(query::src_md, 1); }

        /// @copydoc dnnl::batch_normalization_forward::primitive_desc::variance_desc()
        memory::desc variance_desc() const {
            return query_md(query::src_md, 2);
        }

        /// @copydoc dnnl::primitive_desc_base::workspace_desc()
        memory::desc workspace_desc() const { return base::workspace_desc(); }
    };

    /// Default constructor. Produces an empty object.
    layer_normalization_backward() = default;

    /// Constructs a layer normalization backward propagation primitive from a
    /// primitive descriptor @p pd of a corresponding type.
    layer_normalization_backward(const primitive_desc &pd) : primitive(pd) {}
};

/// @}

/// @addtogroup cpp_api_inner_product Inner Product
/// A primitive to compute an inner product.
///
/// @sa @ref dev_guide_inner_product in developer guide
/// @sa @ref c_api_inner_product in @ref c_api
/// @{

/// Inner product forward propagation primitive.
struct inner_product_forward : public primitive {
    /// Descriptor for an inner product forward propagation primitive.
    struct desc {
        dnnl_inner_product_desc_t data;

        /// Constructs a descriptor for an inner product forward propagation
        /// primitive with bias.
        ///
        /// @param prop_kind Propagation kind (either
        ///                  #dnnl::prop_kind::forward_training or
        ///                  #dnnl::prop_kind::forward_inference).
        /// @param src_desc Memory descriptor for src.
        /// @param weights_desc Memory descriptor for diff weights.
        /// @param bias_desc Memory descriptor for diff bias.
        /// @param dst_desc Memory descriptor for diff dst.
        ///
        /// @note
        ///     Memory descriptors are allowed to be initialized with
        ///     #dnnl::memory::format_tag::any value of @p format_tag.
        desc(prop_kind prop_kind, const memory::desc &src_desc,
                const memory::desc &weights_desc, const memory::desc &bias_desc,
                const memory::desc &dst_desc) {
            error::wrap_c_api(dnnl_inner_product_forward_desc_init(&data,
                                      dnnl::convert_to_c(prop_kind),
                                      &src_desc.data, &weights_desc.data,
                                      &bias_desc.data, &dst_desc.data),
                    "could not create an inner product forward descriptor");
        }

        /// Constructs a descriptor for an inner product forward propagation
        /// primitive without bias.
        ///
        /// @param prop_kind Propagation kind (either
        ///                  #dnnl::prop_kind::forward_training or
        ///                  #dnnl::prop_kind::forward_inference).
        /// @param src_desc Memory descriptor for src.
        /// @param weights_desc Memory descriptor for diff weights.
        /// @param dst_desc Memory descriptor for diff dst.
        ///
        /// @note
        ///     Memory descriptors are allowed to be initialized with
        ///     #dnnl::memory::format_tag::any value of @p format_tag.
        desc(prop_kind prop_kind, const memory::desc &src_desc,
                const memory::desc &weights_desc,
                const memory::desc &dst_desc) {
            error::wrap_c_api(
                    dnnl_inner_product_forward_desc_init(&data,
                            dnnl::convert_to_c(prop_kind), &src_desc.data,
                            &weights_desc.data, nullptr, &dst_desc.data),
                    "could not create an inner product forward descriptor");
        }
    };

    /// Primitive descriptor for an inner product forward propagation primitive.
    struct primitive_desc : public dnnl::primitive_desc {
        /// Default constructor. Produces an empty object.
        primitive_desc() = default;

        /// Constructs a primitive descriptor for an inner product forward
        /// propagation primitive.
        ///
        /// @param desc Descriptor for an inner product forward propagation
        ///             primitive.
        /// @param engine Engine to use.
        /// @param allow_empty A flag signifying whether construction is
        ///                    allowed to fail without throwing an exception.
        ///                    In this case an empty object will be produced.
        ///                    This flag is optional and defaults to false.
        primitive_desc(const desc &desc, const engine &engine,
                bool allow_empty = false)
            : dnnl::primitive_desc(
                    &desc.data, nullptr, engine, nullptr, allow_empty) {}

        /// Constructs a primitive descriptor for an inner product forward
        /// propagation primitive.
        ///
        /// @param desc Descriptor for an inner product forward propagation
        ///             primitive.
        /// @param attr Primitive attributes to use.
        /// @param engine Engine to use.
        /// @param allow_empty A flag signifying whether construction is
        ///                    allowed to fail without throwing an exception.
        ///                    In this case an empty object will be produced.
        ///                    This flag is optional and defaults to false.
        primitive_desc(const desc &desc, const primitive_attr &attr,
                const engine &engine, bool allow_empty = false)
            : dnnl::primitive_desc(
                    &desc.data, &attr, engine, nullptr, allow_empty) {}

        /// Initializes a primitive descriptor for an inner product forward
        /// propagation primitive from a C API primitive descriptor @p pd.
        primitive_desc(dnnl_primitive_desc_t pd)
            : dnnl::primitive_desc(pd, dnnl::primitive::kind::inner_product,
                    dnnl::prop_kind::forward_training,
                    dnnl::prop_kind::forward_inference) {}

        /// @copydoc dnnl::primitive_desc_base::src_desc()
        memory::desc src_desc() const { return base::src_desc(0); }

        /// @copydoc dnnl::primitive_desc_base::weights_desc()
        memory::desc weights_desc() const { return base::weights_desc(0); }

        /// @copydoc dnnl::primitive_desc_base::dst_desc()
        memory::desc dst_desc() const { return base::dst_desc(0); }

        /// @copydoc dnnl::convolution_forward::primitive_desc::bias_desc()
        memory::desc bias_desc() const { return base::weights_desc(1); }
    };

    /// Default constructor. Produces an empty object.
    inner_product_forward() = default;

    /// Constructs an inner product forward propagation primitive from a
    /// primitive descriptor @p pd of a corresponding type.
    inner_product_forward(const primitive_desc &pd) : primitive(pd) {}
};

/// Inner product backward propagation primitive.
struct inner_product_backward_data : public primitive {
    /// Descriptor for an inner product backward propagation primitive.
    struct desc {
        dnnl_inner_product_desc_t data;

        /// Constructs a descriptor for an inner product backward propagation
        /// primitive.
        ///
        /// @param diff_src_desc Memory descriptor for diff src.
        /// @param weights_desc Memory descriptor for weights.
        /// @param diff_dst_desc Memory descriptor for diff dst.
        ///
        /// @note
        ///     Memory descriptors are allowed to be initialized with
        ///     #dnnl::memory::format_tag::any value of @p format_tag.
        desc(const memory::desc &diff_src_desc,
                const memory::desc &weights_desc,
                const memory::desc &diff_dst_desc) {
            error::wrap_c_api(dnnl_inner_product_backward_data_desc_init(&data,
                                      &diff_src_desc.data, &weights_desc.data,
                                      &diff_dst_desc.data),
                    "could not create an inner product backward data "
                    "descriptor");
        }
    };

    /// Primitive descriptor for an inner product backward propagation
    /// primitive.
    struct primitive_desc : public dnnl::primitive_desc {
        /// Default constructor. Produces an empty object.
        primitive_desc() = default;

        /// Constructs a primitive descriptor for an inner product backward
        /// propagation primitive.
        ///
        /// @param desc Descriptor for an inner product backward propagation
        ///             primitive.
        /// @param engine Engine to use.
        /// @param hint_fwd_pd Primitive descriptor for an inner product
        ///                    forward propagation primitive. It is used as a
        ///                    hint for deciding which memory format to use.
        /// @param allow_empty A flag signifying whether construction is
        ///                    allowed to fail without throwing an exception.
        ///                    In this case an empty object will be produced.
        ///                    This flag is optional and defaults to false.
        primitive_desc(const desc &desc, const engine &engine,
                const inner_product_forward::primitive_desc &hint_fwd_pd,
                bool allow_empty = false)
            : dnnl::primitive_desc(&desc.data, nullptr, engine,
                    hint_fwd_pd.get(), allow_empty) {}

        /// Constructs a primitive descriptor for an inner product backward
        /// propagation primitive.
        ///
        /// @param desc Descriptor for an inner product backward propagation
        ///             primitive.
        /// @param attr Primitive attributes to use.
        /// @param engine Engine to use.
        /// @param hint_fwd_pd Primitive descriptor for an inner product
        ///                    forward propagation primitive. It is used as a
        ///                    hint for deciding which memory format to use.
        /// @param allow_empty A flag signifying whether construction is
        ///                    allowed to fail without throwing an exception.
        ///                    In this case an empty object will be produced.
        ///                    This flag is optional and defaults to false.
        primitive_desc(const desc &desc, const primitive_attr &attr,
                const engine &engine,
                const inner_product_forward::primitive_desc &hint_fwd_pd,
                bool allow_empty = false)
            : dnnl::primitive_desc(&desc.data, &attr, engine, hint_fwd_pd.get(),
                    allow_empty) {}

        /// Initializes a primitive descriptor for an inner product backward
        /// propagation primitive from a C API primitive descriptor @p pd.
        primitive_desc(dnnl_primitive_desc_t pd)
            : dnnl::primitive_desc(pd, dnnl::primitive::kind::inner_product,
                    dnnl::prop_kind::backward_data) {}

        /// @copydoc dnnl::primitive_desc_base::diff_src_desc()
        memory::desc diff_src_desc() const { return base::diff_src_desc(0); }

        /// @copydoc dnnl::primitive_desc_base::weights_desc()
        memory::desc weights_desc() const { return base::weights_desc(0); }

        /// @copydoc dnnl::primitive_desc_base::diff_dst_desc()
        memory::desc diff_dst_desc() const { return base::diff_dst_desc(0); }
    };

    /// Default constructor. Produces an empty object.
    inner_product_backward_data() = default;

    /// Constructs an inner product backward propagation primitive from a
    /// primitive descriptor @p pd of a corresponding type.
    inner_product_backward_data(const primitive_desc &pd) : primitive(pd) {}
};

/// Inner product weights update primitive.
struct inner_product_backward_weights : public primitive {
    /// Descriptor for an inner product weights update primitive.
    struct desc {
        dnnl_inner_product_desc_t data;

        /// Constructs a descriptor for an inner product descriptor weights
        /// update primitive with bias.
        ///
        /// @param src_desc Memory descriptor for src.
        /// @param diff_weights_desc Memory descriptor for diff weights.
        /// @param diff_bias_desc Memory descriptor for diff bias.
        /// @param diff_dst_desc Memory descriptor for diff dst.
        ///
        /// @note
        ///     Memory descriptors are allowed to be initialized with
        ///     #dnnl::memory::format_tag::any value of @p format_tag.
        desc(const memory::desc &src_desc,
                const memory::desc &diff_weights_desc,
                const memory::desc &diff_bias_desc,
                const memory::desc &diff_dst_desc) {
            error::wrap_c_api(
                    dnnl_inner_product_backward_weights_desc_init(&data,
                            &src_desc.data, &diff_weights_desc.data,
                            &diff_bias_desc.data, &diff_dst_desc.data),
                    "could not create an inner product backward weights "
                    "descriptor");
        }

        /// Constructs a descriptor for an inner product descriptor weights
        /// update primitive without bias.
        ///
        /// @param src_desc Memory descriptor for src.
        /// @param diff_weights_desc Memory descriptor for diff weights.
        /// @param diff_dst_desc Memory descriptor for diff dst.
        ///
        /// @note
        ///     Memory descriptors are allowed to be initialized with
        ///     #dnnl::memory::format_tag::any value of @p format_tag.
        desc(const memory::desc &src_desc,
                const memory::desc &diff_weights_desc,
                const memory::desc &diff_dst_desc) {
            error::wrap_c_api(
                    dnnl_inner_product_backward_weights_desc_init(&data,
                            &src_desc.data, &diff_weights_desc.data, nullptr,
                            &diff_dst_desc.data),
                    "could not create an inner product backward weights "
                    "descriptor");
        }
    };

    /// Primitive descriptor for an inner product weights update primitive.
    struct primitive_desc : public dnnl::primitive_desc {
        /// Default constructor. Produces an empty object.
        primitive_desc() = default;

        /// Constructs a primitive descriptor for an inner product weights
        /// update primitive.
        ///
        /// @param desc Descriptor for an inner product weights update
        ///             primitive.
        /// @param engine Engine to use.
        /// @param hint_fwd_pd Primitive descriptor for an inner product
        ///                    forward propagation primitive. It is used as a
        ///                    hint for deciding which memory format to use.
        /// @param allow_empty A flag signifying whether construction is
        ///                    allowed to fail without throwing an exception.
        ///                    In this case an empty object will be produced.
        ///                    This flag is optional and defaults to false.
        primitive_desc(const desc &desc, const engine &engine,
                const inner_product_forward::primitive_desc &hint_fwd_pd,
                bool allow_empty = false)
            : dnnl::primitive_desc(&desc.data, nullptr, engine,
                    hint_fwd_pd.get(), allow_empty) {}

        /// Constructs a primitive descriptor for an inner product weights
        /// update primitive.
        ///
        /// @param desc Descriptor for an inner product weights update
        ///             primitive.
        /// @param attr Primitive attributes to use.
        /// @param engine Engine to use.
        /// @param hint_fwd_pd Primitive descriptor for an inner product
        ///                    forward propagation primitive. It is used as a
        ///                    hint for deciding which memory format to use.
        /// @param allow_empty A flag signifying whether construction is
        ///                    allowed to fail without throwing an exception.
        ///                    In this case an empty object will be produced.
        ///                    This flag is optional and defaults to false.
        primitive_desc(const desc &desc, const primitive_attr &attr,
                const engine &engine,
                const inner_product_forward::primitive_desc &hint_fwd_pd,
                bool allow_empty = false)
            : dnnl::primitive_desc(&desc.data, &attr, engine, hint_fwd_pd.get(),
                    allow_empty) {}

        /// Constructs a primitive descriptor for inner product weights
        /// update from a C API primitive descriptor @p cpd.
        primitive_desc(dnnl_primitive_desc_t cpd)
            : dnnl::primitive_desc(cpd, dnnl::primitive::kind::inner_product,
                    dnnl::prop_kind::backward_weights) {}

        /// @copydoc dnnl::primitive_desc_base::src_desc()
        memory::desc src_desc() const { return base::src_desc(0); }

        /// @copydoc dnnl::primitive_desc_base::diff_weights_desc()
        memory::desc diff_weights_desc() const {
            return base::diff_weights_desc(0);
        }

        /// @copydoc dnnl::primitive_desc_base::diff_dst_desc()
        memory::desc diff_dst_desc() const { return base::diff_dst_desc(0); }

        /// @copydoc dnnl::convolution_backward_weights::primitive_desc::diff_bias_desc()
        memory::desc diff_bias_desc() const {
            return base::diff_weights_desc(1);
        }
    };

    /// Default constructor. Produces an empty object.
    inner_product_backward_weights() = default;

    /// Constructs an inner product weights update primitive from a primitive
    /// descriptor @p pd of a corresponding type.
    inner_product_backward_weights(const primitive_desc &pd) : primitive(pd) {}
};

/// @}

/// @addtogroup cpp_api_rnn RNN
/// A primitive to compute common recurrent layer.
///
/// @sa @ref dev_guide_rnn in developer guide
/// @sa @ref c_api_rnn in @ref c_api
/// @{

/// Base class for primitive descriptors for RNN primitives.
struct rnn_primitive_desc_base : public primitive_desc {
    using primitive_desc::primitive_desc;

    /// Default constructor. Produces an empty object.
    rnn_primitive_desc_base() = default;

    /// Constructs an RNN primitive descriptor base from a C API primitive
    /// descriptor while checking that it actually describes the expected
    /// primitive by comparing propagation and primitive kinds.
    ///
    /// @param pd C API primitive descriptor.
    /// @param prop_kind Expected propagation kind.
    /// @param cell_kind Expected cell kind.
    rnn_primitive_desc_base(dnnl_primitive_desc_t pd, dnnl::prop_kind prop_kind,
            dnnl::algorithm cell_kind)
        : rnn_primitive_desc_base(pd, prop_kind, prop_kind, cell_kind) {}

    /// Queries source layer memory descriptor.
    memory::desc src_layer_desc() const { return base::src_desc(0); }

    /// Queries source iteration memory descriptor. Returns a zero_md if no
    /// src_iter was specified at op_desc creation time.
    memory::desc src_iter_desc() const { return base::src_desc(1); }

    /// Queries source recurrent cell state memory descriptor.
    memory::desc src_iter_c_desc() const { return base::src_desc(2); }

    /// Queries weights layer memory descriptor.
    memory::desc weights_layer_desc() const { return base::weights_desc(0); }

    /// Queries weights iteration memory descriptor.
    memory::desc weights_iter_desc() const { return base::weights_desc(1); }

    /// Queries bias memory descriptor. Returns a zero_md if no bias was
    /// specified at op_desc creation time.
    memory::desc bias_desc() const { return base::weights_desc(2); }

    /// Queries destination layer memory descriptor.
    memory::desc dst_layer_desc() const { return base::dst_desc(0); }

    /// Queries destination iteration memory descriptor. Returns a zero_md if
    /// no dst_iter was specified at op_desc creation time.
    memory::desc dst_iter_desc() const { return base::dst_desc(1); }

    /// Queries destination recurrent cell state memory descriptor.
    memory::desc dst_iter_c_desc() const { return base::dst_desc(2); }

    /// Queries diff source layer memory descriptor.
    memory::desc diff_src_layer_desc() const { return base::diff_src_desc(0); }

    /// Queries diff source iteration memory descriptor. Returns a zero_md if
    /// no diff_src_iter was specified at op_desc creation time.
    memory::desc diff_src_iter_desc() const { return base::diff_src_desc(1); }

    /// Queries diff source recurrent cell state memory descriptor.
    memory::desc diff_src_iter_c_desc() const { return base::diff_src_desc(2); }

    /// Queries diff weights layer memory descriptor.
    memory::desc diff_weights_layer_desc() const {
        return base::diff_weights_desc(0);
    }

    /// Queries diff weights iteration memory descriptor.
    memory::desc diff_weights_iter_desc() const {
        return base::diff_weights_desc(1);
    }

    /// Queries diff bias memory descriptor.
    memory::desc diff_bias_desc() const { return base::diff_weights_desc(2); }

    /// Queries diff destination layer memory descriptor.
    memory::desc diff_dst_layer_desc() const { return base::diff_dst_desc(0); }

    /// Queries diff destination iteration memory descriptor. Returns a
    /// zero_md if no diff_dst_iter was specified at op_desc creation time.
    memory::desc diff_dst_iter_desc() const { return base::diff_dst_desc(1); }

    /// Queries diff destination recurrent cell state memory descriptor.
    memory::desc diff_dst_iter_c_desc() const { return base::diff_dst_desc(2); }

protected:
    using rnn_base = rnn_primitive_desc_base;

    // (Deliberately not using doxygen comments)
    //
    // Constructs an RNN primitive descriptor base from a C API primitive
    // descriptor while checking that it actually describes the expected
    // primitive by comparing propagation and primitive kinds. Caller can
    // pass two options propagation kinds. This is typically used to check
    // that propagation kind is inference or training forward propagation.
    //
    // @param pd C API primitive descriptor.
    // @param prop_kind1 Expected propagation kind.
    // @param prop_kind2 Expected propagation kind.
    // @param cell_kind Expected cell kind.
    rnn_primitive_desc_base(dnnl_primitive_desc_t pd,
            dnnl::prop_kind prop_kind1, dnnl::prop_kind prop_kind2,
            dnnl::algorithm cell_kind) {
        dnnl_rnn_desc_t *rnn_d;
        dnnl_status_t rc;
        rc = dnnl_primitive_desc_query(pd, dnnl_query_rnn_d, 0, &rnn_d);
        error::wrap_c_api(
                rc, "could not retrieve rnn_desc from a primitive descriptor");

        dnnl_prop_kind_t c_prop_kind1 = convert_to_c(prop_kind1);
        dnnl_prop_kind_t c_prop_kind2 = convert_to_c(prop_kind2);
        dnnl_alg_kind_t c_cell_kind = convert_to_c(cell_kind);

        bool ok = rnn_d->primitive_kind == dnnl_rnn
                && (rnn_d->prop_kind == c_prop_kind1
                        || rnn_d->prop_kind == c_prop_kind2)
                && rnn_d->cell_kind == c_cell_kind;

        if (!ok)
            DNNL_THROW_ERROR(dnnl_invalid_arguments, "rnn descriptor mismatch");

        reset_with_clone(pd);
    }
};

/// Vanilla RNN forward propagation primitive.
struct vanilla_rnn_forward : public primitive {
    /// Descriptor for a vanilla RNN forward propagation primitive.
    struct desc {
        dnnl_rnn_desc_t data;

        /// Constructs a descriptor for a vanilla RNN forward propagation
        /// primitive using @p prop_kind, @p activation, @p direction, and
        /// memory descriptors.
        ///
        /// If @p activation is #eltwise_relu, @p alpha represents the
        /// negative slope. The @p beta and @p flags are currently ignored.
        ///
        /// The @p src_iter_desc, @p bias_desc, and @p dst_iter_desc are
        /// allowed to point to a zero memory descriptor, which would indicate
        /// that the primitive should not use them.
        ///
        /// @note
        ///     If @p prop_kind equals #dnnl::forward_training, you must
        ///     query for workspace memory descriptor before creating the
        ///     primitive.
        ///
        /// @note
        ///     All memory descriptors except @p src_iter_desc can be
        ///     initialized with an #dnnl::memory::format_tag::any value of @p
        ///     format_tag.
        desc(prop_kind prop_kind, algorithm activation, rnn_direction direction,
                const memory::desc &src_layer_desc,
                const memory::desc &src_iter_desc,
                const memory::desc &weights_layer_desc,
                const memory::desc &weights_iter_desc,
                const memory::desc &bias_desc,
                const memory::desc &dst_layer_desc,
                const memory::desc &dst_iter_desc,
                rnn_flags flags = rnn_flags::undef, float alpha = 0.0f,
                float beta = 0.0f) {
            error::wrap_c_api(
                    dnnl_vanilla_rnn_forward_desc_init(&data,
                            dnnl::convert_to_c(prop_kind),
                            dnnl::convert_to_c(activation),
                            dnnl::convert_to_c(direction), &src_layer_desc.data,
                            &src_iter_desc.data, &weights_layer_desc.data,
                            &weights_iter_desc.data, &bias_desc.data,
                            &dst_layer_desc.data, &dst_iter_desc.data,
                            dnnl::convert_to_c(flags), alpha, beta),
                    "could not create an RNN forward descriptor");
        }
    };

    /// Primitive descriptor for a vanilla RNN forward propagation primitive.
    struct primitive_desc : public rnn_primitive_desc_base {
        /// Default constructor. Produces an empty object.
        primitive_desc() = default;

        /// Constructs a primitive descriptor for a vanilla RNN forward
        /// propagation primitive.
        ///
        /// @param desc Descriptor for a vanilla RNN forward propagation
        ///             primitive.
        /// @param engine Engine to use.
        /// @param allow_empty A flag signifying whether construction is
        ///                    allowed to fail without throwing an exception.
        ///                    In this case an empty object will be produced.
        ///                    This flag is optional and defaults to false.
        primitive_desc(const desc &desc, const engine &engine,
                bool allow_empty = false)
            : rnn_primitive_desc_base(
                    &desc.data, nullptr, engine, nullptr, allow_empty) {}

        /// Constructs a primitive descriptor for a vanilla RNN forward
        /// propagation primitive.
        ///
        /// @param desc Descriptor for a vanilla RNN forward propagation
        ///             primitive.
        /// @param attr Primitive attributes to use.
        /// @param engine Engine to use.
        /// @param allow_empty A flag signifying whether construction is
        ///                    allowed to fail without throwing an exception.
        ///                    In this case an empty object will be produced.
        ///                    This flag is optional and defaults to false.
        primitive_desc(const desc &desc, const primitive_attr &attr,
                const engine &engine, bool allow_empty = false)
            : rnn_primitive_desc_base(
                    &desc.data, &attr, engine, nullptr, allow_empty) {}

        /// Constructs a primitive descriptor for a RNN forward propagation
        /// primitive from a C API primitive descriptor @p pd.
        primitive_desc(dnnl_primitive_desc_t pd)
            : rnn_primitive_desc_base(pd, dnnl::prop_kind::forward_training,
                    dnnl::prop_kind::forward_inference,
                    dnnl::algorithm::vanilla_rnn) {}

        /// @copydoc dnnl::rnn_primitive_desc_base::src_layer_desc()
        memory::desc src_layer_desc() const {
            return rnn_base::src_layer_desc();
        }

        /// @copydoc dnnl::rnn_primitive_desc_base::src_iter_desc()
        memory::desc src_iter_desc() const { return rnn_base::src_iter_desc(); }

        /// @copydoc dnnl::rnn_primitive_desc_base::weights_layer_desc()
        memory::desc weights_layer_desc() const {
            return rnn_base::weights_layer_desc();
        }

        /// @copydoc dnnl::rnn_primitive_desc_base::weights_iter_desc()
        memory::desc weights_iter_desc() const {
            return rnn_base::weights_iter_desc();
        }

        /// @copydoc dnnl::rnn_primitive_desc_base::bias_desc()
        memory::desc bias_desc() const { return rnn_base::bias_desc(); }

        /// @copydoc dnnl::rnn_primitive_desc_base::dst_layer_desc()
        memory::desc dst_layer_desc() const {
            return rnn_base::dst_layer_desc();
        }

        /// @copydoc dnnl::rnn_primitive_desc_base::dst_iter_desc()
        memory::desc dst_iter_desc() const { return rnn_base::dst_iter_desc(); }

        /// @copydoc dnnl::rnn_primitive_desc_base::workspace_desc()
        memory::desc workspace_desc() const {
            return rnn_base::workspace_desc();
        }
    };

    /// Default constructor. Produces an empty object.
    vanilla_rnn_forward() = default;

    /// Constructs a vanilla RNN forward propagation primitive from a
    /// primitive descriptor @p pd of a corresponding type.
    vanilla_rnn_forward(const primitive_desc &pd) : primitive(pd) {}
};

/// Vanilla RNN backward propagation primitive.
struct vanilla_rnn_backward : public primitive {
    /// Vanilla RNN descriptor backward propagation primitive.
    struct desc {
        dnnl_rnn_desc_t data;

        /// Constructs a descriptor for a vanilla RNN backward propagation
        /// primitive using @p prop_kind, @p activation, @p direction, and
        /// memory descriptors.
        ///
        /// If @p activation is #eltwise_relu, @p alpha represents the
        /// negative slope. The @p beta and @p flags are currently ignored.
        ///
        /// The @p src_iter_desc (simultaneously with @p diff_src_iter_desc),
        /// @p bias_desc (simultaneously with @p diff_bias_desc), and @p
        /// dst_iter_desc (simultaneously with @p diff_src_iter_desc) are
        /// allowed point to a zero memory descriptor, which would indicate
        /// that the primitive should not use them and consider them to be
        /// zero values.
        ///
        /// @note
        ///     All memory descriptors are allowed to be initialized with
        ///     #dnnl::memory::format_tag::any value of @p format_tag.
        desc(prop_kind prop_kind, algorithm activation, rnn_direction direction,
                const memory::desc &src_layer_desc,
                const memory::desc &src_iter_desc,
                const memory::desc &weights_layer_desc,
                const memory::desc &weights_iter_desc,
                const memory::desc &bias_desc,
                const memory::desc &dst_layer_desc,
                const memory::desc &dst_iter_desc,
                const memory::desc &diff_src_layer_desc,
                const memory::desc &diff_src_iter_desc,
                const memory::desc &diff_weights_layer_desc,
                const memory::desc &diff_weights_iter_desc,
                const memory::desc &diff_bias_desc,
                const memory::desc &diff_dst_layer_desc,
                const memory::desc &diff_dst_iter_desc,
                rnn_flags flags = rnn_flags::undef, float alpha = 0.0f,
                float beta = 0.0f) {
            error::wrap_c_api(
                    dnnl_vanilla_rnn_backward_desc_init(&data,
                            dnnl::convert_to_c(prop_kind),
                            dnnl::convert_to_c(activation),
                            dnnl::convert_to_c(direction), &src_layer_desc.data,
                            &src_iter_desc.data, &weights_layer_desc.data,
                            &weights_iter_desc.data, &bias_desc.data,
                            &dst_layer_desc.data, &dst_iter_desc.data,
                            &diff_src_layer_desc.data, &diff_src_iter_desc.data,
                            &diff_weights_layer_desc.data,
                            &diff_weights_iter_desc.data, &diff_bias_desc.data,
                            &diff_dst_layer_desc.data, &diff_dst_iter_desc.data,
                            dnnl::convert_to_c(flags), alpha, beta),
                    "could not create an RNN backward descriptor");
        }
    };

    /// Primitive descriptor for a RNN backward propagation primitive.
    struct primitive_desc : public rnn_primitive_desc_base {
        /// Default constructor. Produces an empty object.
        primitive_desc() = default;

        /// Constructs a primitive descriptor for a vanilla RNN backward
        /// propagation primitive.
        ///
        /// @param desc Descriptor for a vanilla RNN backward propagation
        ///             primitive.
        /// @param engine Engine to use.
        /// @param hint_fwd_pd Primitive descriptor for a vanilla RNN
        ///                    forward propagation primitive. It is used as a
        ///                    hint for deciding which memory format to use.
        /// @param allow_empty A flag signifying whether construction is
        ///                    allowed to fail without throwing an exception.
        ///                    In this case an empty object will be produced.
        ///                    This flag is optional and defaults to false.
        primitive_desc(const desc &desc, const engine &engine,
                const vanilla_rnn_forward::primitive_desc &hint_fwd_pd,
                bool allow_empty = false)
            : rnn_primitive_desc_base(&desc.data, nullptr, engine,
                    hint_fwd_pd.get(), allow_empty) {}

        /// Constructs a primitive descriptor for a vanilla RNN backward
        /// propagation primitive.
        ///
        /// @param desc Descriptor for a vanilla RNN backward propagation
        ///             primitive.
        /// @param attr Primitive attributes to use.
        /// @param engine Engine to use.
        /// @param hint_fwd_pd Primitive descriptor for a vanilla RNN
        ///                    forward propagation primitive. It is used as a
        ///                    hint for deciding which memory format to use.
        /// @param allow_empty A flag signifying whether construction is
        ///                    allowed to fail without throwing an exception.
        ///                    In this case an empty object will be produced.
        ///                    This flag is optional and defaults to false.
        primitive_desc(const desc &desc, const primitive_attr &attr,
                const engine &engine,
                const vanilla_rnn_forward::primitive_desc &hint_fwd_pd,
                bool allow_empty = false)
            : rnn_primitive_desc_base(&desc.data, &attr, engine,
                    hint_fwd_pd.get(), allow_empty) {}

        /// Constructs a primitive descriptor for a RNN backward
        /// propagation primitive from a C API primitive descriptor @p pd.
        primitive_desc(dnnl_primitive_desc_t pd)
            : rnn_primitive_desc_base(pd, dnnl::prop_kind::backward,
                    dnnl::algorithm::vanilla_rnn) {}

        /// @copydoc dnnl::rnn_primitive_desc_base::src_layer_desc()
        memory::desc src_layer_desc() const {
            return rnn_base::src_layer_desc();
        }

        /// @copydoc dnnl::rnn_primitive_desc_base::src_iter_desc()
        memory::desc src_iter_desc() const { return rnn_base::src_iter_desc(); }

        /// @copydoc dnnl::rnn_primitive_desc_base::weights_layer_desc()
        memory::desc weights_layer_desc() const {
            return rnn_base::weights_layer_desc();
        }

        /// @copydoc dnnl::rnn_primitive_desc_base::weights_iter_desc()
        memory::desc weights_iter_desc() const {
            return rnn_base::weights_iter_desc();
        }

        /// @copydoc dnnl::rnn_primitive_desc_base::bias_desc()
        memory::desc bias_desc() const { return rnn_base::bias_desc(); }

        /// @copydoc dnnl::rnn_primitive_desc_base::dst_layer_desc()
        memory::desc dst_layer_desc() const {
            return rnn_base::dst_layer_desc();
        }

        /// @copydoc dnnl::rnn_primitive_desc_base::dst_iter_desc()
        memory::desc dst_iter_desc() const { return rnn_base::dst_iter_desc(); }

        /// @copydoc dnnl::rnn_primitive_desc_base::workspace_desc()
        memory::desc workspace_desc() const {
            return rnn_base::workspace_desc();
        }

        /// @copydoc dnnl::rnn_primitive_desc_base::diff_src_layer_desc()
        memory::desc diff_src_layer_desc() const {
            return rnn_base::diff_src_layer_desc();
        }

        /// @copydoc dnnl::rnn_primitive_desc_base::diff_src_iter_desc()
        memory::desc diff_src_iter_desc() const {
            return rnn_base::diff_src_iter_desc();
        }

        /// @copydoc dnnl::rnn_primitive_desc_base::diff_weights_layer_desc()
        memory::desc diff_weights_layer_desc() const {
            return rnn_base::diff_weights_layer_desc();
        }

        /// @copydoc dnnl::rnn_primitive_desc_base::diff_weights_iter_desc()
        memory::desc diff_weights_iter_desc() const {
            return rnn_base::diff_weights_iter_desc();
        }

        /// @copydoc dnnl::rnn_primitive_desc_base::diff_bias_desc()
        memory::desc diff_bias_desc() const {
            return rnn_base::diff_bias_desc();
        }

        /// @copydoc dnnl::rnn_primitive_desc_base::diff_dst_layer_desc()
        memory::desc diff_dst_layer_desc() const {
            return rnn_base::diff_dst_layer_desc();
        }

        /// @copydoc dnnl::rnn_primitive_desc_base::diff_dst_iter_desc()
        memory::desc diff_dst_iter_desc() const {
            return rnn_base::diff_dst_iter_desc();
        }
    };

    /// Default constructor. Produces an empty object.
    vanilla_rnn_backward() = default;

    /// Constructs a vanilla RNN backward propagation primitive from a
    /// primitive descriptor @p pd of a corresponding type.
    vanilla_rnn_backward(const primitive_desc &pd) : primitive(pd) {}
};

/// LSTM forward propagation primitive.
struct lstm_forward : public primitive {
    /// Descriptor for an LSTM forward propagation primitive.
    struct desc {
        dnnl_rnn_desc_t data;

        /// Constructs a descriptor for an LSTM forward propagation primitive
        /// using @p prop_kind, @p direction, and memory descriptors.
        ///
        /// The @p flags parameter is currently ignored.
        ///
        /// The @p src_iter_desc, @p src_iter_c_desc, @p bias_desc, @p
        /// dst_iter_desc and @p dst_iter_c_desc are allowed to point
        /// to a zero memory descriptor, which would indicate that the
        /// LSTM forward propagation primitive should not use them.
        ///
        /// @note
        ///     All memory descriptors except @p src_iter_desc can be
        ///     initialized with an #dnnl::memory::format_tag::any value of @p
        ///     format_tag.
        ///
        /// @note
        ///     If @p prop_kind equals #dnnl::forward_training, you must query
        ///     for workspace memory descriptor before creating the primitive.
        ///
        desc(prop_kind prop_kind, rnn_direction direction,
                const memory::desc &src_layer_desc,
                const memory::desc &src_iter_desc,
                const memory::desc &src_iter_c_desc,
                const memory::desc &weights_layer_desc,
                const memory::desc &weights_iter_desc,
                const memory::desc &bias_desc,
                const memory::desc &dst_layer_desc,
                const memory::desc &dst_iter_desc,
                const memory::desc &dst_iter_c_desc,
                rnn_flags flags = rnn_flags::undef) {
            error::wrap_c_api(
                    dnnl_lstm_forward_desc_init(&data,
                            dnnl::convert_to_c(prop_kind),
                            dnnl::convert_to_c(direction), &src_layer_desc.data,
                            &src_iter_desc.data, &src_iter_c_desc.data,
                            &weights_layer_desc.data, &weights_iter_desc.data,
                            &bias_desc.data, &dst_layer_desc.data,
                            &dst_iter_desc.data, &dst_iter_c_desc.data,
                            dnnl::convert_to_c(flags)),
                    "could not create an LSTM forward descriptor");
        }
    };

    /// Primitive descriptor for an LSTM forward propagation primitive.
    struct primitive_desc : public rnn_primitive_desc_base {
        /// Default constructor. Produces an empty object.
        primitive_desc() = default;

        /// Constructs a primitive descriptor for an LSTM forward propagation
        /// primitive.
        ///
        /// @param desc Descriptor for an LSTM forward propagation primitive.
        /// @param engine Engine to use.
        /// @param allow_empty A flag signifying whether construction is
        ///                    allowed to fail without throwing an exception.
        ///                    In this case an empty object will be produced.
        ///                    This flag is optional and defaults to false.
        primitive_desc(const desc &desc, const engine &engine,
                bool allow_empty = false)
            : rnn_primitive_desc_base(
                    &desc.data, nullptr, engine, nullptr, allow_empty) {}

        /// Constructs a primitive descriptor for an LSTM forward propagation
        /// primitive.
        ///
        /// @param desc Descriptor for an LSTM forward propagation primitive.
        /// @param attr Primitive attributes to use.
        /// @param engine Engine to use.
        /// @param allow_empty A flag signifying whether construction is
        ///                    allowed to fail without throwing an exception.
        ///                    In this case an empty object will be produced.
        ///                    This flag is optional and defaults to false.
        primitive_desc(const desc &desc, const primitive_attr &attr,
                const engine &engine, bool allow_empty = false)
            : rnn_primitive_desc_base(
                    &desc.data, &attr, engine, nullptr, allow_empty) {}

        /// Constructs a primitive descriptor for an LSTM forward propagation
        /// primitive from a C API primitive descriptor @p pd.
        primitive_desc(dnnl_primitive_desc_t pd)
            : rnn_primitive_desc_base(pd, dnnl::prop_kind::forward_training,
                    dnnl::prop_kind::forward_inference,
                    dnnl::algorithm::vanilla_lstm) {}

        /// @copydoc dnnl::rnn_primitive_desc_base::src_layer_desc()
        memory::desc src_layer_desc() const {
            return rnn_base::src_layer_desc();
        }

        /// @copydoc dnnl::rnn_primitive_desc_base::src_iter_desc()
        memory::desc src_iter_desc() const { return rnn_base::src_iter_desc(); }

        /// @copydoc dnnl::rnn_primitive_desc_base::src_iter_desc()
        memory::desc src_iter_c_desc() const {
            return rnn_base::src_iter_c_desc();
        }

        /// @copydoc dnnl::rnn_primitive_desc_base::weights_layer_desc()
        memory::desc weights_layer_desc() const {
            return rnn_base::weights_layer_desc();
        }

        /// @copydoc dnnl::rnn_primitive_desc_base::weights_iter_desc()
        memory::desc weights_iter_desc() const {
            return rnn_base::weights_iter_desc();
        }

        /// @copydoc dnnl::rnn_primitive_desc_base::bias_desc()
        memory::desc bias_desc() const { return rnn_base::bias_desc(); }

        /// @copydoc dnnl::rnn_primitive_desc_base::dst_layer_desc()
        memory::desc dst_layer_desc() const {
            return rnn_base::dst_layer_desc();
        }

        /// @copydoc dnnl::rnn_primitive_desc_base::dst_iter_desc()
        memory::desc dst_iter_desc() const { return rnn_base::dst_iter_desc(); }

        /// @copydoc dnnl::rnn_primitive_desc_base::src_iter_desc()
        memory::desc dst_iter_c_desc() const {
            return rnn_base::dst_iter_c_desc();
        }

        /// @copydoc dnnl::rnn_primitive_desc_base::workspace_desc()
        memory::desc workspace_desc() const {
            return rnn_base::workspace_desc();
        }
    };

    /// Default constructor. Produces an empty object.
    lstm_forward() = default;

    /// Constructs an LSTM forward propagation primitive from a primitive
    /// descriptor @p pd of a corresponding type.
    lstm_forward(const primitive_desc &pd) : primitive(pd) {}
};

/// LSTM backward propagation primitive.
struct lstm_backward : public primitive {
    /// Descriptor for an LSTM backward propagation primitive.
    struct desc {
        dnnl_rnn_desc_t data;

        /// Constructs an LSTM descriptor for backward propagation using @p
        /// prop_kind, @p direction, and memory descriptors.
        ///
        /// The @p flags parameter is currently ignored.
        ///
        /// The @p src_iter_desc (simultaneously with @p diff_src_iter_desc),
        /// @p src_iter_c_desc (simultaneously with @p diff_src_iter_c_desc),
        /// @p bias_desc (simultaneously with @p diff_bias_desc), @p
        /// dst_iter_desc (simultaneously with @p diff_src_iter_desc) and @p
        /// dst_iter_c_desc (simultaneously with @p diff_src_iter_c_desc) are
        /// allowed point to a zero memory descriptor, which would indicate
        /// that the LSTM primitive should not use them and consider them to
        /// be zero values.
        ///
        /// @note
        ///     All memory descriptors are allowed to be initialized with
        ///     #dnnl::memory::format_tag::any value of @p format_tag.
        ///
        desc(prop_kind prop_kind, rnn_direction direction,
                const memory::desc &src_layer_desc,
                const memory::desc &src_iter_desc,
                const memory::desc &src_iter_c_desc,
                const memory::desc &weights_layer_desc,
                const memory::desc &weights_iter_desc,
                const memory::desc &bias_desc,
                const memory::desc &dst_layer_desc,
                const memory::desc &dst_iter_desc,
                const memory::desc &dst_iter_c_desc,
                const memory::desc &diff_src_layer_desc,
                const memory::desc &diff_src_iter_desc,
                const memory::desc &diff_src_iter_c_desc,
                const memory::desc &diff_weights_layer_desc,
                const memory::desc &diff_weights_iter_desc,
                const memory::desc &diff_bias_desc,
                const memory::desc &diff_dst_layer_desc,
                const memory::desc &diff_dst_iter_desc,
                const memory::desc &diff_dst_iter_c_desc,
                rnn_flags flags = rnn_flags::undef) {
            error::wrap_c_api(
                    dnnl_lstm_backward_desc_init(&data,
                            dnnl::convert_to_c(prop_kind),
                            dnnl::convert_to_c(direction), &src_layer_desc.data,
                            &src_iter_desc.data, &src_iter_c_desc.data,
                            &weights_layer_desc.data, &weights_iter_desc.data,
                            &bias_desc.data, &dst_layer_desc.data,
                            &dst_iter_desc.data, &dst_iter_c_desc.data,
                            &diff_src_layer_desc.data, &diff_src_iter_desc.data,
                            &diff_src_iter_c_desc.data,
                            &diff_weights_layer_desc.data,
                            &diff_weights_iter_desc.data, &diff_bias_desc.data,
                            &diff_dst_layer_desc.data, &diff_dst_iter_desc.data,
                            &diff_dst_iter_c_desc.data,
                            dnnl::convert_to_c(flags)),
                    "could not create an LSTM backward descriptor");
        }
    };

    /// Primitive descriptor for LSTM backward propagation.
    struct primitive_desc : public rnn_primitive_desc_base {
        /// Default constructor. Produces an empty object.
        primitive_desc() = default;

        /// Constructs a primitive descriptor for an LSTM backward propagation
        /// primitive.
        ///
        /// @param desc Descriptor for LSTM backward propagation primitive.
        /// @param engine Engine to use.
        /// @param hint_fwd_pd Primitive descriptor for an LSTM
        ///                    forward propagation primitive. It is used as a
        ///                    hint for deciding which memory format to use.
        /// @param allow_empty A flag signifying whether construction is
        ///                    allowed to fail without throwing an exception.
        ///                    In this case an empty object will be produced.
        ///                    This flag is optional and defaults to false.
        primitive_desc(const desc &desc, const engine &engine,
                const lstm_forward::primitive_desc &hint_fwd_pd,
                bool allow_empty = false)
            : rnn_primitive_desc_base(&desc.data, nullptr, engine,
                    hint_fwd_pd.get(), allow_empty) {}

        /// Constructs a primitive descriptor for an LSTM backward propagation
        /// primitive.
        ///
        /// @param desc Descriptor for an LSTM backward propagation primitive.
        /// @param attr Primitive attributes to use.
        /// @param engine Engine to use.
        /// @param hint_fwd_pd Primitive descriptor for an LSTM
        ///                    forward propagation primitive. It is used as a
        ///                    hint for deciding which memory format to use.
        /// @param allow_empty A flag signifying whether construction is
        ///                    allowed to fail without throwing an exception.
        ///                    In this case an empty object will be produced.
        ///                    This flag is optional and defaults to false.
        primitive_desc(const desc &desc, const primitive_attr &attr,
                const engine &engine,
                const lstm_forward::primitive_desc &hint_fwd_pd,
                bool allow_empty = false)
            : rnn_primitive_desc_base(&desc.data, &attr, engine,
                    hint_fwd_pd.get(), allow_empty) {}

        /// Constructs a primitive descriptor for an LSTM backward
        /// propagation primitive from a C API primitive descriptor @p pd.
        primitive_desc(dnnl_primitive_desc_t pd)
            : rnn_primitive_desc_base(pd, dnnl::prop_kind::backward,
                    dnnl::algorithm::vanilla_lstm) {}

        /// @copydoc dnnl::rnn_primitive_desc_base::src_layer_desc()
        memory::desc src_layer_desc() const {
            return rnn_base::src_layer_desc();
        }

        /// @copydoc dnnl::rnn_primitive_desc_base::src_iter_desc()
        memory::desc src_iter_desc() const { return rnn_base::src_iter_desc(); }

        /// @copydoc dnnl::rnn_primitive_desc_base::src_iter_desc()
        memory::desc src_iter_c_desc() const {
            return rnn_base::src_iter_c_desc();
        }

        /// @copydoc dnnl::rnn_primitive_desc_base::weights_layer_desc()
        memory::desc weights_layer_desc() const {
            return rnn_base::weights_layer_desc();
        }

        /// @copydoc dnnl::rnn_primitive_desc_base::weights_iter_desc()
        memory::desc weights_iter_desc() const {
            return rnn_base::weights_iter_desc();
        }

        /// @copydoc dnnl::rnn_primitive_desc_base::bias_desc()
        memory::desc bias_desc() const { return rnn_base::bias_desc(); }

        /// @copydoc dnnl::rnn_primitive_desc_base::dst_layer_desc()
        memory::desc dst_layer_desc() const {
            return rnn_base::dst_layer_desc();
        }

        /// @copydoc dnnl::rnn_primitive_desc_base::dst_iter_desc()
        memory::desc dst_iter_desc() const { return rnn_base::dst_iter_desc(); }

        /// @copydoc dnnl::rnn_primitive_desc_base::src_iter_desc()
        memory::desc dst_iter_c_desc() const {
            return rnn_base::dst_iter_c_desc();
        }

        /// @copydoc dnnl::rnn_primitive_desc_base::workspace_desc()
        memory::desc workspace_desc() const {
            return rnn_base::workspace_desc();
        }

        /// @copydoc dnnl::rnn_primitive_desc_base::diff_src_layer_desc()
        memory::desc diff_src_layer_desc() const {
            return rnn_base::diff_src_layer_desc();
        }

        /// @copydoc dnnl::rnn_primitive_desc_base::diff_src_iter_desc()
        memory::desc diff_src_iter_desc() const {
            return rnn_base::diff_src_iter_desc();
        }

        /// @copydoc dnnl::rnn_primitive_desc_base::diff_src_iter_c_desc()
        memory::desc diff_src_iter_c_desc() const {
            return rnn_base::diff_src_iter_c_desc();
        }

        /// @copydoc dnnl::rnn_primitive_desc_base::diff_weights_layer_desc()
        memory::desc diff_weights_layer_desc() const {
            return rnn_base::diff_weights_layer_desc();
        }

        /// @copydoc dnnl::rnn_primitive_desc_base::diff_weights_iter_desc()
        memory::desc diff_weights_iter_desc() const {
            return rnn_base::diff_weights_iter_desc();
        }

        /// @copydoc dnnl::rnn_primitive_desc_base::diff_bias_desc()
        memory::desc diff_bias_desc() const {
            return rnn_base::diff_bias_desc();
        }

        /// @copydoc dnnl::rnn_primitive_desc_base::diff_dst_layer_desc()
        memory::desc diff_dst_layer_desc() const {
            return rnn_base::diff_dst_layer_desc();
        }

        /// @copydoc dnnl::rnn_primitive_desc_base::diff_dst_iter_desc()
        memory::desc diff_dst_iter_desc() const {
            return rnn_base::diff_dst_iter_desc();
        }

        /// @copydoc dnnl::rnn_primitive_desc_base::diff_dst_iter_c_desc()
        memory::desc diff_dst_iter_c_desc() const {
            return rnn_base::diff_dst_iter_c_desc();
        }
    };

    /// Default constructor. Produces an empty object.
    lstm_backward() = default;

    /// Constructs an LSTM backward propagation primitive from a
    /// primitive descriptor @p pd of a corresponding type.
    lstm_backward(const primitive_desc &pd) : primitive(pd) {}
};

/// GRU forward propagation primitive.
struct gru_forward : public primitive {
    /// Descriptor for a GRU forward propagation primitive.
    struct desc {
        dnnl_rnn_desc_t data;

        /// Constructs a descriptor for a GRU forward propagation primitive
        /// using @p prop_kind, @p direction, and memory descriptors.
        ///
        /// The @p flags parameter is currently ignored.
        ///
        /// The @p src_iter_desc, @p bias_desc, and @p dst_iter_desc are allowed
        /// to point to a zero memory descriptor, which would indicate that
        /// the GRU primitive should not use them and will default to zero
        /// values.
        ///
        /// @note
        ///     All memory descriptors except @p src_iter_desc can be
        ///     initialized with an #dnnl::memory::format_tag::any value of @p
        ///     format_tag.
        ///
        /// @note
        ///     If @p prop_kind equals #dnnl::forward_training, you must query
        ///     a workspace memory descriptor before creating the primitive.
        ///
        desc(prop_kind prop_kind, rnn_direction direction,
                const memory::desc &src_layer_desc,
                const memory::desc &src_iter_desc,
                const memory::desc &weights_layer_desc,
                const memory::desc &weights_iter_desc,
                const memory::desc &bias_desc,
                const memory::desc &dst_layer_desc,
                const memory::desc &dst_iter_desc,
                rnn_flags flags = rnn_flags::undef) {
            error::wrap_c_api(
                    dnnl_gru_forward_desc_init(&data,
                            dnnl::convert_to_c(prop_kind),
                            dnnl::convert_to_c(direction), &src_layer_desc.data,
                            &src_iter_desc.data, &weights_layer_desc.data,
                            &weights_iter_desc.data, &bias_desc.data,
                            &dst_layer_desc.data, &dst_iter_desc.data,
                            dnnl::convert_to_c(flags)),
                    "could not create a GRU forward descriptor");
        }
    };

    /// Primitive descriptor GRU forward propagation primitive.
    struct primitive_desc : public rnn_primitive_desc_base {
        /// Default constructor. Produces an empty object.
        primitive_desc() = default;

        /// Constructs a primitive descriptor for a GRU forward propagation
        /// primitive.
        ///
        /// @param desc Descriptor for a GRU forward propagation primitive.
        /// @param engine Engine to use.
        /// @param allow_empty A flag signifying whether construction is
        ///                    allowed to fail without throwing an exception.
        ///                    In this case an empty object will be produced.
        ///                    This flag is optional and defaults to false.
        primitive_desc(const desc &desc, const engine &engine,
                bool allow_empty = false)
            : rnn_primitive_desc_base(
                    &desc.data, nullptr, engine, nullptr, allow_empty) {}

        /// Constructs a primitive descriptor for a GRU forward propagation
        /// primitive.
        ///
        /// @param desc Descriptor for a GRU forward propagation primitive.
        /// @param attr Primitive attributes to use.
        /// @param engine Engine to use.
        /// @param allow_empty A flag signifying whether construction is
        ///                    allowed to fail without throwing an exception.
        ///                    In this case an empty object will be produced.
        ///                    This flag is optional and defaults to false.
        primitive_desc(const desc &desc, const primitive_attr &attr,
                const engine &engine, bool allow_empty = false)
            : rnn_primitive_desc_base(
                    &desc.data, &attr, engine, nullptr, allow_empty) {}

        /// Constructs a primitive descriptor for a GRU forward propagation
        /// primitive from a C API primitive descriptor @p pd.
        primitive_desc(dnnl_primitive_desc_t pd)
            : rnn_primitive_desc_base(pd, dnnl::prop_kind::forward_training,
                    dnnl::prop_kind::forward_inference,
                    dnnl::algorithm::vanilla_gru) {}

        /// @copydoc dnnl::rnn_primitive_desc_base::src_layer_desc()
        memory::desc src_layer_desc() const {
            return rnn_base::src_layer_desc();
        }

        /// @copydoc dnnl::rnn_primitive_desc_base::src_iter_desc()
        memory::desc src_iter_desc() const { return rnn_base::src_iter_desc(); }

        /// @copydoc dnnl::rnn_primitive_desc_base::weights_layer_desc()
        memory::desc weights_layer_desc() const {
            return rnn_base::weights_layer_desc();
        }

        /// @copydoc dnnl::rnn_primitive_desc_base::weights_iter_desc()
        memory::desc weights_iter_desc() const {
            return rnn_base::weights_iter_desc();
        }

        /// @copydoc dnnl::rnn_primitive_desc_base::bias_desc()
        memory::desc bias_desc() const { return rnn_base::bias_desc(); }

        /// @copydoc dnnl::rnn_primitive_desc_base::dst_layer_desc()
        memory::desc dst_layer_desc() const {
            return rnn_base::dst_layer_desc();
        }

        /// @copydoc dnnl::rnn_primitive_desc_base::dst_iter_desc()
        memory::desc dst_iter_desc() const { return rnn_base::dst_iter_desc(); }

        /// @copydoc dnnl::rnn_primitive_desc_base::workspace_desc()
        memory::desc workspace_desc() const {
            return rnn_base::workspace_desc();
        }
    };

    /// Default constructor. Produces an empty object.
    gru_forward() = default;

    /// Constructs a GRU forward propagation primitive from a primitive
    /// descriptor @p pd of a corresponding type.
    gru_forward(const primitive_desc &pd) : primitive(pd) {}
};

/// GRU backward propagation primitive.
struct gru_backward : public primitive {
    /// Descriptor for a GRU backward propagation primitive.
    struct desc {
        dnnl_rnn_desc_t data;

        /// Constructs a descriptor for a GRU backward propagation primitive
        /// using @p prop_kind, @p direction, and memory descriptors.
        ///
        /// The @p flags parameter is ignored.
        ///
        /// The @p src_iter_desc (simultaneously with @p diff_src_iter_desc),
        /// @p bias_desc (simultaneously with @p diff_bias_desc), and @p
        /// dst_iter_desc (simultaneously with @p diff_src_iter_desc) are
        /// allowed point to a zero memory descriptor, which would indicate
        /// that the GRU primitive should not use them and consider them to be
        /// zero values.
        ///
        /// @note
        ///     All memory descriptors are allowed to be initialized with
        ///     #dnnl::memory::format_tag::any value of @p format_tag.
        desc(prop_kind prop_kind, rnn_direction direction,
                const memory::desc &src_layer_desc,
                const memory::desc &src_iter_desc,
                const memory::desc &weights_layer_desc,
                const memory::desc &weights_iter_desc,
                const memory::desc &bias_desc,
                const memory::desc &dst_layer_desc,
                const memory::desc &dst_iter_desc,
                const memory::desc &diff_src_layer_desc,
                const memory::desc &diff_src_iter_desc,
                const memory::desc &diff_weights_layer_desc,
                const memory::desc &diff_weights_iter_desc,
                const memory::desc &diff_bias_desc,
                const memory::desc &diff_dst_layer_desc,
                const memory::desc &diff_dst_iter_desc,
                rnn_flags flags = rnn_flags::undef) {
            error::wrap_c_api(
                    dnnl_gru_backward_desc_init(&data,
                            dnnl::convert_to_c(prop_kind),
                            dnnl::convert_to_c(direction), &src_layer_desc.data,
                            &src_iter_desc.data, &weights_layer_desc.data,
                            &weights_iter_desc.data, &bias_desc.data,
                            &dst_layer_desc.data, &dst_iter_desc.data,
                            &diff_src_layer_desc.data, &diff_src_iter_desc.data,
                            &diff_weights_layer_desc.data,
                            &diff_weights_iter_desc.data, &diff_bias_desc.data,
                            &diff_dst_layer_desc.data, &diff_dst_iter_desc.data,
                            dnnl::convert_to_c(flags)),
                    "could not create an GRU backward descriptor");
        }
    };

    /// Primitive descriptor for a GRU backward propagation primitive.
    struct primitive_desc : public rnn_primitive_desc_base {
        /// Default constructor. Produces an empty object.
        primitive_desc() = default;

        /// Constructs a primitive descriptor for a GRU backward propagation
        /// primitive.
        ///
        /// @param desc Descriptor for a GRU backward propagation primitive.
        /// @param engine Engine to use.
        /// @param hint_fwd_pd Primitive descriptor for a GRU
        ///                    forward propagation primitive. It is used as a
        ///                    hint for deciding which memory format to use.
        /// @param allow_empty A flag signifying whether construction is
        ///                    allowed to fail without throwing an exception.
        ///                    In this case an empty object will be produced.
        ///                    This flag is optional and defaults to false.
        primitive_desc(const desc &desc, const engine &engine,
                const gru_forward::primitive_desc &hint_fwd_pd,
                bool allow_empty = false)
            : rnn_primitive_desc_base(&desc.data, nullptr, engine,
                    hint_fwd_pd.get(), allow_empty) {}

        /// Constructs a primitive descriptor for a GRU backward propagation
        /// primitive.
        ///
        /// @param desc Descriptor for a GRU backward propagation primitive.
        /// @param attr Primitive attributes to use.
        /// @param engine Engine to use.
        /// @param hint_fwd_pd Primitive descriptor for a GRU
        ///                    forward propagation primitive. It is used as a
        ///                    hint for deciding which memory format to use.
        /// @param allow_empty A flag signifying whether construction is
        ///                    allowed to fail without throwing an exception.
        ///                    In this case an empty object will be produced.
        ///                    This flag is optional and defaults to false.
        primitive_desc(const desc &desc, const primitive_attr &attr,
                const engine &engine,
                const gru_forward::primitive_desc &hint_fwd_pd,
                bool allow_empty = false)
            : rnn_primitive_desc_base(&desc.data, &attr, engine,
                    hint_fwd_pd.get(), allow_empty) {}

        /// Constructs a primitive descriptor for a GRU backward
        /// propagation primitive from a C API primitive descriptor @p pd.
        primitive_desc(dnnl_primitive_desc_t pd)
            : rnn_primitive_desc_base(pd, dnnl::prop_kind::backward,
                    dnnl::algorithm::vanilla_gru) {}

        /// @copydoc dnnl::rnn_primitive_desc_base::src_layer_desc()
        memory::desc src_layer_desc() const {
            return rnn_base::src_layer_desc();
        }

        /// @copydoc dnnl::rnn_primitive_desc_base::src_iter_desc()
        memory::desc src_iter_desc() const { return rnn_base::src_iter_desc(); }

        /// @copydoc dnnl::rnn_primitive_desc_base::weights_layer_desc()
        memory::desc weights_layer_desc() const {
            return rnn_base::weights_layer_desc();
        }

        /// @copydoc dnnl::rnn_primitive_desc_base::weights_iter_desc()
        memory::desc weights_iter_desc() const {
            return rnn_base::weights_iter_desc();
        }

        /// @copydoc dnnl::rnn_primitive_desc_base::bias_desc()
        memory::desc bias_desc() const { return rnn_base::bias_desc(); }

        /// @copydoc dnnl::rnn_primitive_desc_base::dst_layer_desc()
        memory::desc dst_layer_desc() const {
            return rnn_base::dst_layer_desc();
        }

        /// @copydoc dnnl::rnn_primitive_desc_base::dst_iter_desc()
        memory::desc dst_iter_desc() const { return rnn_base::dst_iter_desc(); }

        /// @copydoc dnnl::rnn_primitive_desc_base::workspace_desc()
        memory::desc workspace_desc() const {
            return rnn_base::workspace_desc();
        }

        /// @copydoc dnnl::rnn_primitive_desc_base::diff_src_layer_desc()
        memory::desc diff_src_layer_desc() const {
            return rnn_base::diff_src_layer_desc();
        }

        /// @copydoc dnnl::rnn_primitive_desc_base::diff_src_iter_desc()
        memory::desc diff_src_iter_desc() const {
            return rnn_base::diff_src_iter_desc();
        }

        /// @copydoc dnnl::rnn_primitive_desc_base::diff_weights_layer_desc()
        memory::desc diff_weights_layer_desc() const {
            return rnn_base::diff_weights_layer_desc();
        }

        /// @copydoc dnnl::rnn_primitive_desc_base::diff_weights_iter_desc()
        memory::desc diff_weights_iter_desc() const {
            return rnn_base::diff_weights_iter_desc();
        }

        /// @copydoc dnnl::rnn_primitive_desc_base::diff_bias_desc()
        memory::desc diff_bias_desc() const {
            return rnn_base::diff_bias_desc();
        }

        /// @copydoc dnnl::rnn_primitive_desc_base::diff_dst_layer_desc()
        memory::desc diff_dst_layer_desc() const {
            return rnn_base::diff_dst_layer_desc();
        }

        /// @copydoc dnnl::rnn_primitive_desc_base::diff_dst_iter_desc()
        memory::desc diff_dst_iter_desc() const {
            return rnn_base::diff_dst_iter_desc();
        }
    };

    /// Default constructor. Produces an empty object.
    gru_backward() = default;

    /// Constructs a GRU backward propagation primitive from a
    /// primitive descriptor @p pd of a corresponding type.
    gru_backward(const primitive_desc &pd) : primitive(pd) {}
};

/// LBR GRU forward propagation primitive.
struct lbr_gru_forward : public primitive {
    /// Descriptor for an LBR GRU forward propagation primitive.
    struct desc {
        dnnl_rnn_desc_t data;

        /// Constructs an LBR GRU descriptor for forward propagation using @p
        /// prop_kind, @p direction, and memory descriptors.
        ///
        /// The @p flags parameter is currently ignored.
        ///
        /// The @p src_iter_desc, @p bias_desc, and @p dst_iter_desc are allowed
        /// to point to a zero memory descriptor, which would indicate that
        /// the LBR GRU primitive should not use them and will default to zero
        /// values.
        ///
        /// @note
        ///     All memory descriptors except @p src_iter_desc can be
        ///     initialized with an #dnnl::memory::format_tag::any value of @p
        ///     format_tag.
        ///
        /// @note
        ///     If @p prop_kind equals #dnnl::forward_training, you must query
        ///     a workspace memory descriptor before creating the primitive.
        ///
        desc(prop_kind prop_kind, rnn_direction direction,
                const memory::desc &src_layer_desc,
                const memory::desc &src_iter_desc,
                const memory::desc &weights_layer_desc,
                const memory::desc &weights_iter_desc,
                const memory::desc &bias_desc,
                const memory::desc &dst_layer_desc,
                const memory::desc &dst_iter_desc,
                rnn_flags flags = rnn_flags::undef) {
            error::wrap_c_api(
                    dnnl_lbr_gru_forward_desc_init(&data,
                            dnnl::convert_to_c(prop_kind),
                            dnnl::convert_to_c(direction), &src_layer_desc.data,
                            &src_iter_desc.data, &weights_layer_desc.data,
                            &weights_iter_desc.data, &bias_desc.data,
                            &dst_layer_desc.data, &dst_iter_desc.data,
                            dnnl::convert_to_c(flags)),
                    "could not create an descriptor for LBR GRU forward "
                    "propagation primitive");
        }
    };

    /// Primitive descriptor for an LBR GRU forward propagation primitive.
    struct primitive_desc : public rnn_primitive_desc_base {
        /// Default constructor. Produces an empty object.
        primitive_desc() = default;

        /// Constructs a primitive descriptor for an LBR GRU forward propagation
        /// primitive from a corresponding operation descriptor @p desc using
        /// engine @p engine. The @p allow_empty flag signifies whether
        /// construction is allowed to fail, in which case an empty primitive
        /// would be produced.
        primitive_desc(const desc &desc, const engine &engine,
                bool allow_empty = false)
            : rnn_primitive_desc_base(
                    &desc.data, nullptr, engine, nullptr, allow_empty) {}

        /// Constructs a primitive descriptor for an LBR GRU forward propagation
        /// primitive from a corresponding operation descriptor @p desc using
        /// engine @p engine, and primitive attributes @p attr. The @p
        /// allow_empty flag signifies whether construction is allowed to
        /// fail, in which case an empty primitive would be produced.
        primitive_desc(const desc &desc, const primitive_attr &attr,
                const engine &engine, bool allow_empty = false)
            : rnn_primitive_desc_base(
                    &desc.data, &attr, engine, nullptr, allow_empty) {}

        /// Constructs a primitive descriptor for an LBR GRU forward propagation
        /// primitive from a C API primitive descriptor @p pd.
        primitive_desc(dnnl_primitive_desc_t pd)
            : rnn_primitive_desc_base(pd, dnnl::prop_kind::forward_training,
                    dnnl::prop_kind::forward_inference,
                    dnnl::algorithm::lbr_gru) {}

        /// @copydoc dnnl::rnn_primitive_desc_base::src_layer_desc()
        memory::desc src_layer_desc() const {
            return rnn_base::src_layer_desc();
        }

        /// @copydoc dnnl::rnn_primitive_desc_base::src_iter_desc()
        memory::desc src_iter_desc() const { return rnn_base::src_iter_desc(); }

        /// @copydoc dnnl::rnn_primitive_desc_base::weights_layer_desc()
        memory::desc weights_layer_desc() const {
            return rnn_base::weights_layer_desc();
        }

        /// @copydoc dnnl::rnn_primitive_desc_base::weights_iter_desc()
        memory::desc weights_iter_desc() const {
            return rnn_base::weights_iter_desc();
        }

        /// @copydoc dnnl::rnn_primitive_desc_base::bias_desc()
        memory::desc bias_desc() const { return rnn_base::bias_desc(); }

        /// @copydoc dnnl::rnn_primitive_desc_base::dst_layer_desc()
        memory::desc dst_layer_desc() const {
            return rnn_base::dst_layer_desc();
        }

        /// @copydoc dnnl::rnn_primitive_desc_base::dst_iter_desc()
        memory::desc dst_iter_desc() const { return rnn_base::dst_iter_desc(); }

        /// @copydoc dnnl::rnn_primitive_desc_base::workspace_desc()
        memory::desc workspace_desc() const {
            return rnn_base::workspace_desc();
        }
    };

    /// Default constructor. Produces an empty object.
    lbr_gru_forward() = default;

    /// Constructs a LBR GRU forward propagation primitive from a primitive
    /// descriptor @p pd of a corresponding type.
    lbr_gru_forward(const primitive_desc &pd) : primitive(pd) {}
};

/// LBR GRU backward propagation primitive.
struct lbr_gru_backward : public primitive {
    /// Descriptor for a LBR GRU backward propagation primitive.
    struct desc {
        dnnl_rnn_desc_t data;

        /// Constructs a descriptor for LBR GRU backward propagation primitive
        /// using @p prop_kind, @p direction, and memory descriptors.
        ///
        /// The @p flags parameter is currently ignored.
        ///
        /// The @p src_iter_desc (simultaneously with @p diff_src_iter_desc),
        /// @p bias_desc (simultaneously with @p diff_bias_desc), and @p
        /// dst_iter_desc (simultaneously with @p diff_src_iter_desc) are
        /// allowed point to a zero memory descriptor, which would indicate
        /// that the LBR GRU primitive should not use them and consider them
        /// to be zero values.
        ///
        /// @note All memory descriptors are allowed to be initialized with
        ///       #dnnl::memory::format_tag::any value of @p format_tag.
        ///
        desc(prop_kind prop_kind, rnn_direction direction,
                const memory::desc &src_layer_desc,
                const memory::desc &src_iter_desc,
                const memory::desc &weights_layer_desc,
                const memory::desc &weights_iter_desc,
                const memory::desc &bias_desc,
                const memory::desc &dst_layer_desc,
                const memory::desc &dst_iter_desc,
                const memory::desc &diff_src_layer_desc,
                const memory::desc &diff_src_iter_desc,
                const memory::desc &diff_weights_layer_desc,
                const memory::desc &diff_weights_iter_desc,
                const memory::desc &diff_bias_desc,
                const memory::desc &diff_dst_layer_desc,
                const memory::desc &diff_dst_iter_desc,
                rnn_flags flags = rnn_flags::undef) {
            error::wrap_c_api(
                    dnnl_lbr_gru_backward_desc_init(&data,
                            dnnl::convert_to_c(prop_kind),
                            dnnl::convert_to_c(direction), &src_layer_desc.data,
                            &src_iter_desc.data, &weights_layer_desc.data,
                            &weights_iter_desc.data, &bias_desc.data,
                            &dst_layer_desc.data, &dst_iter_desc.data,
                            &diff_src_layer_desc.data, &diff_src_iter_desc.data,
                            &diff_weights_layer_desc.data,
                            &diff_weights_iter_desc.data, &diff_bias_desc.data,
                            &diff_dst_layer_desc.data, &diff_dst_iter_desc.data,
                            dnnl::convert_to_c(flags)),
                    "could not create an descriptor for LBR GRU backward "
                    "propagation primitive");
        }
    };

    /// Primitive descriptor for an LBR GRU backward propagation primitive.
    struct primitive_desc : public rnn_primitive_desc_base {
        /// Default constructor. Produces an empty object.
        primitive_desc() = default;

        /// Constructs a primitive descriptor for an LBR GRU backward
        /// propagation primitive from a corresponding operation descriptor
        /// @p desc using engine @p engine, and an LBR GRU forward propagation
        /// primitive descriptor hint @p hint_fwd_pd. The @p allow_empty flag
        /// signifies whether construction is allowed to fail, in which case an
        /// empty primitive would be produced.
        primitive_desc(const desc &desc, const engine &engine,
                const lbr_gru_forward::primitive_desc &hint_fwd_pd,
                bool allow_empty = false)
            : rnn_primitive_desc_base(&desc.data, nullptr, engine,
                    hint_fwd_pd.get(), allow_empty) {}

        /// Constructs a primitive descriptor for an LBR GRU backward
        /// propagation primitive from a corresponding operation descriptor
        /// @p desc using engine @p engine, an LBR GRU forward propagation
        /// primitive descriptor hint @p hint_fwd_pd, and primitive attributes
        /// @p attr. The @p allow_empty flag signifies whether construction is
        /// allowed to fail, in which case an empty primitive would be produced.
        primitive_desc(const desc &desc, const primitive_attr &attr,
                const engine &engine,
                const lbr_gru_forward::primitive_desc &hint_fwd_pd,
                bool allow_empty = false)
            : rnn_primitive_desc_base(&desc.data, &attr, engine,
                    hint_fwd_pd.get(), allow_empty) {}

        /// Constructs a primitive descriptor for LBR GRU backward
        /// propagation from a C API primitive descriptor @p pd.
        primitive_desc(dnnl_primitive_desc_t pd)
            : rnn_primitive_desc_base(
                    pd, dnnl::prop_kind::backward, dnnl::algorithm::lbr_gru) {}

        /// @copydoc dnnl::rnn_primitive_desc_base::src_layer_desc()
        memory::desc src_layer_desc() const {
            return rnn_base::src_layer_desc();
        }

        /// @copydoc dnnl::rnn_primitive_desc_base::src_iter_desc()
        memory::desc src_iter_desc() const { return rnn_base::src_iter_desc(); }

        /// @copydoc dnnl::rnn_primitive_desc_base::weights_layer_desc()
        memory::desc weights_layer_desc() const {
            return rnn_base::weights_layer_desc();
        }

        /// @copydoc dnnl::rnn_primitive_desc_base::weights_iter_desc()
        memory::desc weights_iter_desc() const {
            return rnn_base::weights_iter_desc();
        }

        /// @copydoc dnnl::rnn_primitive_desc_base::bias_desc()
        memory::desc bias_desc() const { return rnn_base::bias_desc(); }

        /// @copydoc dnnl::rnn_primitive_desc_base::dst_layer_desc()
        memory::desc dst_layer_desc() const {
            return rnn_base::dst_layer_desc();
        }

        /// @copydoc dnnl::rnn_primitive_desc_base::dst_iter_desc()
        memory::desc dst_iter_desc() const { return rnn_base::dst_iter_desc(); }

        /// @copydoc dnnl::rnn_primitive_desc_base::workspace_desc()
        memory::desc workspace_desc() const {
            return rnn_base::workspace_desc();
        }

        /// @copydoc dnnl::rnn_primitive_desc_base::diff_src_layer_desc()
        memory::desc diff_src_layer_desc() const {
            return rnn_base::diff_src_layer_desc();
        }

        /// @copydoc dnnl::rnn_primitive_desc_base::diff_src_iter_desc()
        memory::desc diff_src_iter_desc() const {
            return rnn_base::diff_src_iter_desc();
        }

        /// @copydoc dnnl::rnn_primitive_desc_base::diff_weights_layer_desc()
        memory::desc diff_weights_layer_desc() const {
            return rnn_base::diff_weights_layer_desc();
        }

        /// @copydoc dnnl::rnn_primitive_desc_base::diff_weights_iter_desc()
        memory::desc diff_weights_iter_desc() const {
            return rnn_base::diff_weights_iter_desc();
        }

        /// @copydoc dnnl::rnn_primitive_desc_base::diff_bias_desc()
        memory::desc diff_bias_desc() const {
            return rnn_base::diff_bias_desc();
        }

        /// @copydoc dnnl::rnn_primitive_desc_base::diff_dst_layer_desc()
        memory::desc diff_dst_layer_desc() const {
            return rnn_base::diff_dst_layer_desc();
        }

        /// @copydoc dnnl::rnn_primitive_desc_base::diff_dst_iter_desc()
        memory::desc diff_dst_iter_desc() const {
            return rnn_base::diff_dst_iter_desc();
        }
    };

    /// Default constructor. Produces an empty object.
    lbr_gru_backward() = default;

    /// Constructs a LBR GRU backward propagation primitive from a primitive
    /// descriptor @p pd of a corresponding type.
    lbr_gru_backward(const primitive_desc &pd) : primitive(pd) {}
};

/// @}

/// @addtogroup cpp_api_shuffle Shuffle
/// A primitive to shuffle data along the axis.
///
/// @sa @ref dev_guide_shuffle in developer guide
/// @sa @ref c_api_shuffle in @ref c_api
/// @{

/// Shuffle forward propagation primitive.
struct shuffle_forward : public primitive {
    /// Descriptor for a shuffle forward propagation primitive.
    struct desc {
        dnnl_shuffle_desc_t data;

        /// Constructs a descriptor shuffle forward propagation primitive
        /// using @p prop_kind, memory descriptor @p data_desc, @p axis, and
        /// @p group_size.
        desc(prop_kind prop_kind, const memory::desc &data_desc, int axis,
                int group_size) {
            error::wrap_c_api(dnnl_shuffle_forward_desc_init(&data,
                                      dnnl::convert_to_c(prop_kind),
                                      &data_desc.data, axis, group_size),
                    "could not create a shuffle forward descriptor");
        }
    };

    /// Primitive descriptor for a shuffle forward propagation primitive.
    struct primitive_desc : public dnnl::primitive_desc {
        /// Default constructor. Produces an empty object.
        primitive_desc() = default;

        /// Constructs a primitive descriptor for a shuffle forward propagation
        /// primitive from a corresponding operation descriptor @p desc using
        /// engine @p engine, and primitive attributes @p attr. The @p
        /// allow_empty flag signifies whether construction is allowed to
        /// fail, in which case an empty primitive would be produced.
        primitive_desc(const desc &desc, const engine &engine,
                const primitive_attr &attr = primitive_attr(),
                bool allow_empty = false)
            : dnnl::primitive_desc(
                    &desc.data, &attr, engine, nullptr, allow_empty) {}

        /// Constructs a primitive descriptor for shuffle forward propagation
        /// from a C API primitive descriptor @p pd.
        primitive_desc(dnnl_primitive_desc_t pd)
            : dnnl::primitive_desc(pd, dnnl::primitive::kind::shuffle,
                    dnnl::prop_kind::forward_training,
                    dnnl::prop_kind::forward_inference) {}

        /// @copydoc dnnl::primitive_desc_base::src_desc()
        memory::desc src_desc() const { return base::src_desc(0); }

        /// @copydoc dnnl::primitive_desc_base::dst_desc()
        memory::desc dst_desc() const { return base::dst_desc(0); }
    };

    /// Default constructor. Produces an empty object.
    shuffle_forward() = default;

    /// Constructs a shuffle forward propagation primitive from a primitive
    /// descriptor @p pd of a corresponding type.
    shuffle_forward(const primitive_desc &pd) : primitive(pd) {}
};

/// Shuffle backward propagation primitive.
struct shuffle_backward : public primitive {
    /// Descriptor for a shuffle primitive backward propagation
    /// primitive.
    struct desc {
        dnnl_shuffle_desc_t data;

        /// Constructs a primitive descriptor for a shuffle backward
        /// propagation primitive using a memory descriptor @p diff_data_desc,
        /// @p axis, and @p group_size.
        desc(const memory::desc &diff_data_desc, int axis, int group_size) {
            error::wrap_c_api(dnnl_shuffle_backward_desc_init(&data,
                                      &diff_data_desc.data, axis, group_size),
                    "could not create a shuffle backward descriptor");
        }
    };

    /// Primitive descriptor for a shuffle backward propagation primitive.
    struct primitive_desc : public dnnl::primitive_desc {
        /// Default constructor. Produces an empty object.
        primitive_desc() = default;

        /// Constructs a primitive descriptor for a shuffle backward propagation
        /// primitive from a corresponding operation descriptor @p desc using
        /// engine @p engine, shuffle forward propagation primitive descriptor
        /// hint @p hint_fwd_pd, and primitive attributes @p attr. The @p
        /// allow_empty flag signifies whether construction is allowed to
        /// fail, in which case an empty primitive would be produced.
        primitive_desc(const desc &desc, const engine &engine,
                const shuffle_forward::primitive_desc &hint_fwd_pd,
                const primitive_attr &attr = primitive_attr(),
                bool allow_empty = false)
            : dnnl::primitive_desc(&desc.data, &attr, engine, hint_fwd_pd.get(),
                    allow_empty) {}

        /// Constructs a primitive descriptor for a shuffle backward propagation
        /// primitive from a C API primitive descriptor.
        ///
        /// @param pd C API primitive descriptor.
        primitive_desc(dnnl_primitive_desc_t pd)
            : dnnl::primitive_desc(pd, dnnl::primitive::kind::shuffle,
                    dnnl::prop_kind::backward_data) {}

        /// @copydoc dnnl::primitive_desc_base::diff_src_desc()
        memory::desc diff_src_desc() const { return base::diff_src_desc(0); }

        /// @copydoc dnnl::primitive_desc_base::diff_dst_desc()
        memory::desc diff_dst_desc() const { return base::diff_dst_desc(0); }
    };

    /// Default constructor. Produces an empty object.
    shuffle_backward() = default;

    /// Constructs a shuffle backward propagation primitive from a primitive
    /// descriptor @p pd of a corresponding type.
    shuffle_backward(const primitive_desc &pd) : primitive(pd) {}
};

/// @}

/// @addtogroup cpp_api_binary Binary
/// A primitive to perform tensor operations over two tensors.
///
/// @sa @ref dev_guide_binary in developer guide
/// @sa @ref c_api_binary in @ref c_api
/// @{

/// Elementwise binary operator primitive.
struct binary : public primitive {
    /// Descriptor for an elementwise binary operator primitive.
    struct desc {
        /// Underlying C operation descriptor.
        dnnl_binary_desc_t data;

        /// Constructs a descriptor for an elementwise binary operator
        /// primitive.
        ///
        /// @param algorithm Elementwise algorithm.
        /// @param src0 Memory descriptor for source tensor #0.
        /// @param src1 Memory descriptor for source tensor #1.
        /// @param dst Memory descriptor for destination tensor.
        desc(algorithm algorithm, const memory::desc &src0,
                const memory::desc &src1, const memory::desc &dst) {
            error::wrap_c_api(
                    dnnl_binary_desc_init(&data, dnnl::convert_to_c(algorithm),
                            &src0.data, &src1.data, &dst.data),
                    "could not create a binary descriptor");
        }
    };

    /// Primitive descriptor for an elementwise binary operator primitive.
    struct primitive_desc : public dnnl::primitive_desc {
        /// Default constructor. Produces an empty object.
        primitive_desc() = default;

        /// Constructs a primitive descriptor for an elementwise binary operator
        /// primitive.
        ///
        /// @param desc Descriptor for an elementwise binary operator primitive.
        /// @param engine Engine to use.
        /// @param allow_empty A flag signifying whether construction is
        ///                    allowed to fail without throwing an exception.
        ///                    In this case an empty object will be produced.
        ///                    This flag is optional and defaults to false.
        primitive_desc(const desc &desc, const engine &engine,
                bool allow_empty = false)
            : dnnl::primitive_desc(
                    &desc.data, nullptr, engine, nullptr, allow_empty) {}

        /// Constructs a primitive descriptor for an elementwise binary operator
        /// primitive.
        ///
        /// @param desc Descriptor for an elementwise binary operator primitive.
        /// @param engine Engine to use.
        /// @param attr Primitive attributes to use.
        /// @param allow_empty A flag signifying whether construction is
        ///                    allowed to fail without throwing an exception.
        ///                    In this case an empty object will be produced.
        ///                    This flag is optional and defaults to false.
        primitive_desc(const desc &desc, const primitive_attr &attr,
                const engine &engine, bool allow_empty = false)
            : dnnl::primitive_desc(
                    &desc.data, &attr, engine, nullptr, allow_empty) {}

        /// Constructs a primitive descriptor for an elementwise binary operator
        /// primitive from a C API primitive descriptor.
        ///
        /// @param pd C API primitive descriptor.
        primitive_desc(dnnl_primitive_desc_t pd)
            : dnnl::primitive_desc(pd, dnnl::primitive::kind::binary) {}

        /// @copydoc dnnl::primitive_desc_base::src_desc()
        memory::desc src_desc(int idx = 0) const { return base::src_desc(idx); }

        /// Returns the memory descriptor for source #0.
        memory::desc src0_desc() const { return base::src_desc(0); }

        /// Returns the memory descriptor for source #1.
        memory::desc src1_desc() const { return base::src_desc(1); }

        /// @copydoc dnnl::primitive_desc_base::dst_desc()
        memory::desc dst_desc() const { return base::dst_desc(0); }
    };

    /// Default constructor. Produces an empty object.
    binary() = default;

    /// Constructs an elementwise binary operator primitive from a primitive
    /// descriptor @p pd of a corresponding type.
    binary(const primitive_desc &pd) : primitive(pd) {}
};

/// @}

/// @addtogroup cpp_api_matmul Matrix Multiplication
/// A primitive to perform matrix multiplication of two tensors and possibly
/// bias addition to the result. Batched mode supported with 3D tensors.
///
/// @sa @ref dev_guide_matmul in developer guide
/// @sa @ref c_api_matmul in @ref c_api
/// @{

/// Matrix multiplication (matmul) primitive.
struct matmul : public primitive {
    /// Descriptor for a matmul primitive.
    struct desc {
        dnnl_matmul_desc_t data;

        /// Constructs a descriptor for a matmul primitive.
        ///
        /// @param src_desc Memory descriptor for source (matrix A).
        /// @param weights_desc Memory descriptor for weights (matrix B).
        /// @param dst_desc Memory descriptor for destination (matrix C).
        desc(const memory::desc &src_desc, const memory::desc &weights_desc,
                const memory::desc &dst_desc) {
            error::wrap_c_api(
                    dnnl_matmul_desc_init(&data, &src_desc.data,
                            &weights_desc.data, nullptr, &dst_desc.data),
                    "could not create a matmul descriptor");
        }

        /// Constructs a descriptor for a matmul primitive.
        ///
        /// @param src_desc Memory descriptor for source (matrix A).
        /// @param weights_desc Memory descriptor for weights (matrix B).
        /// @param dst_desc Memory descriptor for destination (matrix C).
        /// @param bias_desc Memory descriptor for bias.
        desc(const memory::desc &src_desc, const memory::desc &weights_desc,
                const memory::desc &bias_desc, const memory::desc &dst_desc) {
            error::wrap_c_api(dnnl_matmul_desc_init(&data, &src_desc.data,
                                      &weights_desc.data, &bias_desc.data,
                                      &dst_desc.data),
                    "could not create a matmul descriptor");
        }
    };

    /// Primitive descriptor for a matmul primitive.
    struct primitive_desc : public dnnl::primitive_desc {
        /// Default constructor. Produces an empty object.
        primitive_desc() = default;

        /// Constructs a primitive descriptor for a matmul primitive.
        ///
        /// @param desc Descriptor for a matmul primitive.
        /// @param engine Engine to use.
        /// @param allow_empty A flag signifying whether construction is
        ///                    allowed to fail without throwing an exception.
        ///                    In this case an empty object will be produced.
        ///                    This flag is optional and defaults to false.
        primitive_desc(const desc &desc, const engine &engine,
                bool allow_empty = false)
            : dnnl::primitive_desc(
                    &desc.data, nullptr, engine, nullptr, allow_empty) {}

        /// Constructs a primitive descriptor for a matmul primitive.
        ///
        /// @param desc Descriptor for a matmul primitive.
        /// @param attr Primitive attributes to use.
        /// @param engine Engine to use.
        /// @param allow_empty A flag signifying whether construction is
        ///                    allowed to fail without throwing an exception.
        ///                    In this case an empty object will be produced.
        ///                    This flag is optional and defaults to false.
        primitive_desc(const desc &desc, const primitive_attr &attr,
                const engine &engine, bool allow_empty = false)
            : dnnl::primitive_desc(
                    &desc.data, &attr, engine, nullptr, allow_empty) {}

        /// Creates a primitive descriptor for a matmul primitive from a C API
        /// primitive descriptor @p pd.
        primitive_desc(dnnl_primitive_desc_t pd)
            : dnnl::primitive_desc(pd, dnnl::primitive::kind::matmul) {}

        /// @copydoc dnnl::primitive_desc_base::src_desc()
        memory::desc src_desc() const { return query_md(query::src_md, 0); }

        /// @copydoc dnnl::primitive_desc_base::weights_desc()
        memory::desc weights_desc() const {
            return query_md(query::weights_md, 0);
        }

        /// @copydoc dnnl::convolution_forward::primitive_desc::bias_desc()
        memory::desc bias_desc() const {
            return query_md(query::weights_md, 1);
        }

        /// @copydoc dnnl::primitive_desc_base::dst_desc()
        memory::desc dst_desc() const { return query_md(query::dst_md, 0); }
    };

    /// Default constructor. Produces an empty object.
    matmul() = default;

    /// Constructs a matmul primitive from a primitive descriptor @p pd of a
    /// corresponding type.
    matmul(const primitive_desc &pd) : primitive(pd) {}
};

/// @}

/// @} Primitives

/// @addtogroup cpp_api_service Service functions
/// Wrappers around @ref c_api_service in @ref c_api.
///
/// @{

/// @copydoc dnnl_version_t
using version_t = dnnl_version_t;

/// Status values returned by the library functions.
enum class status {
    /// @copydoc dnnl_success
    success = dnnl_success,
    /// @copydoc dnnl_out_of_memory
    out_of_memory = dnnl_out_of_memory,
    /// @copydoc dnnl_invalid_arguments
    invalid_arguments = dnnl_invalid_arguments,
    /// @copydoc dnnl_unimplemented
    unimplemented = dnnl_unimplemented,
    /// @copydoc dnnl_iterator_ends
    iterator_ends = dnnl_iterator_ends,
    /// @copydoc dnnl_runtime_error
    runtime_error = dnnl_runtime_error,
    /// @copydoc dnnl_not_required
    not_required = dnnl_not_required,
};

/// @copydoc dnnl_set_verbose()
inline status set_verbose(int level) {
    return static_cast<status>(dnnl_set_verbose(level));
}

/// @copydoc dnnl_version()
inline const version_t *version() {
    return dnnl_version();
}

/// @copydoc dnnl_set_jit_dump()
inline status set_jit_dump(int enable) {
    return static_cast<status>(dnnl_set_jit_dump(enable));
}

/// @copydoc dnnl_set_jit_profiling_flags()
inline status set_jit_profiling_flags(unsigned flags) {
    return static_cast<status>(dnnl_set_jit_profiling_flags(flags));
}

/// @copydoc dnnl_set_jit_profiling_jitdumpdir()
inline status set_jit_profiling_jitdumpdir(const std::string &dir) {
    return static_cast<status>(dnnl_set_jit_profiling_jitdumpdir(dir.c_str()));
}

/// @} Service functions

/// @addtogroup cpp_api_blas BLAS functions
/// Wrappers around @ref c_api_blas in @ref c_api.
///
/// @{

/// @copydoc dnnl_sgemm()
inline status sgemm(char transa, char transb, dnnl_dim_t M, dnnl_dim_t N,
        dnnl_dim_t K, float alpha, const float *A, dnnl_dim_t lda,
        const float *B, dnnl_dim_t ldb, float beta, float *C, dnnl_dim_t ldc) {
    return static_cast<status>(dnnl_sgemm(
            transa, transb, M, N, K, alpha, A, lda, B, ldb, beta, C, ldc));
}

/// @copydoc dnnl_gemm_u8s8s32()
inline status gemm_u8s8s32(char transa, char transb, char offsetc, dnnl_dim_t M,
        dnnl_dim_t N, dnnl_dim_t K, float alpha, const uint8_t *A,
        dnnl_dim_t lda, uint8_t ao, const int8_t *B, dnnl_dim_t ldb, int8_t bo,
        float beta, int32_t *C, dnnl_dim_t ldc, const int32_t *co) {
    return static_cast<status>(dnnl_gemm_u8s8s32(transa, transb, offsetc, M, N,
            K, alpha, A, lda, ao, B, ldb, bo, beta, C, ldc, co));
}

/// @copydoc dnnl_gemm_s8s8s32()
inline status gemm_s8s8s32(char transa, char transb, char offsetc, dnnl_dim_t M,
        dnnl_dim_t N, dnnl_dim_t K, float alpha, const int8_t *A,
        dnnl_dim_t lda, int8_t ao, const int8_t *B, dnnl_dim_t ldb, int8_t bo,
        float beta, int32_t *C, dnnl_dim_t ldc, const int32_t *co) {
    return static_cast<status>(dnnl_gemm_s8s8s32(transa, transb, offsetc, M, N,
            K, alpha, A, lda, ao, B, ldb, bo, beta, C, ldc, co));
}

/// @} BLAS functions

/// @} C++ API

// implementation section

/// @cond DO_NOT_DOCUMENT_THIS
inline primitive::primitive(const_dnnl_primitive_desc_t c_pd) {
    dnnl_primitive_t result;
    error::wrap_c_api(dnnl_primitive_create(&result, c_pd),
            "could not create a primitive");
    reset(result);
}

inline primitive::primitive(const primitive_desc &pd) : primitive(pd.get()) {}

inline void primitive::execute(
        stream &stream, const std::unordered_map<int, memory> &args) const {
    std::vector<dnnl_exec_arg_t> c_args;
    c_args.reserve(args.size());
    for (const auto &a : args)
        c_args.push_back({a.first, a.second.get(true)});

    error::wrap_c_api(dnnl_primitive_execute(get(), stream.get(),
                              (int)c_args.size(), c_args.data()),
            "could not execute a primitive");
}
/// @endcond

#undef DNNL_DEFINE_BITMASK_OPS

} // namespace dnnl

#endif<|MERGE_RESOLUTION|>--- conflicted
+++ resolved
@@ -344,18 +344,27 @@
     /// @param args Arguments map.
     ///
     void execute(
-<<<<<<< HEAD
-            stream &astream, const std::unordered_map<int, memory> &args) const;
-    // TODO (Roma): provide more information about how argument map works.
+            stream &stream, const std::unordered_map<int, memory> &args) const;
 
 #ifdef DNNL_SYCL_DPCPP
+    /// Executes computations specified by the primitive in a specified stream.
+    ///
+    /// Arguments are passed via an arguments map containing <index,
+    /// memory object> pairs. The index must be one of the `DNNL_ARG_*` values
+    /// such as `DNNL_ARG_SRC`, and the memory must have a memory descriptor
+    /// matching the one returned by
+    /// primitive_desc::query_md(#query::exec_arg_md, index) unless using
+    /// dynamic shapes (see DNNL_RUNTIME_DIM_VAL).
+    ///
+    /// @param stream Stream object. The stream must belong to the same engine
+    ///               as the primitive.
+    /// @param args Arguments map.
+    /// @param deps Optional vector with `cl::sycl::event` dependencies.
+    ///
     cl::sycl::event DNNL_API execute_sycl(stream &astream,
             const std::unordered_map<int, memory> &args,
             const std::vector<cl::sycl::event> &deps = {}) const;
 #endif
-=======
-            stream &stream, const std::unordered_map<int, memory> &args) const;
->>>>>>> bd6ff1e4
 };
 
 /// Converts primitive kind enum value from C++ API to C API type.
@@ -1178,7 +1187,6 @@
     }
 #endif
 
-<<<<<<< HEAD
 #if DNNL_WITH_SYCL
     /// Constructs an engine from SYCL device and context objects.
     ///
@@ -1189,19 +1197,11 @@
             const cl::sycl::context &ctx);
 #endif
 
-    /// Constructs an engine from other engine @p aengine. The result is a
-    /// weak handle.
-    explicit engine(const dnnl_engine_t &aengine) : handle(aengine, true) {}
-
-    /// Constructs an engine from the primitive descriptor @p pd
-    /// by querying its engine.
-=======
     /// Constructs an engine based on a primitive from the primitive
     /// descriptor @p pd by querying its engine.
     ///
     /// @param pd The primitive descriptor based on which the engine is
     ///           constructed.
->>>>>>> bd6ff1e4
     engine(const handle<dnnl_primitive_desc_t> &pd) {
         dnnl_engine_t c_engine;
         error::wrap_c_api(
@@ -1237,7 +1237,6 @@
     }
 #endif
 
-<<<<<<< HEAD
 #if DNNL_WITH_SYCL
     /// Returns the underlying SYCL context object.
     cl::sycl::context DNNL_API get_sycl_context() const;
@@ -1246,16 +1245,12 @@
     cl::sycl::device DNNL_API get_sycl_device() const;
 #endif
 
-    /// Constructs a weak engine handle based on the engine specified when
-    /// creating the primitive descriptor @p pd.
-=======
     /// Returns the engine of a primitive descriptor.
     ///
     /// @param pd The primitive descriptor based on which the engine is
     ///           constructed.
     /// @returns A weak handle to the engine that the primitive descriptor was
     ///          created with.
->>>>>>> bd6ff1e4
     template <class primitive_desc>
     static engine query(const primitive_desc &pd) {
         return query(pd, dnnl::query::engine);
@@ -1900,26 +1895,22 @@
     // of a parameter.
     memory() = default;
 
-<<<<<<< HEAD
 #if DNNL_WITH_SYCL
     /// Constructs a memory.
     ///
     /// @param md Memory descriptor.
-    /// @param aengine Engine.
+    /// @param engine Engine.
     /// @param ahandle handle.
-    memory(const desc &md, const engine &aengine, void *ahandle)
+    memory(const desc &md, const engine &engine, void *ahandle)
 #ifdef DNNL_USE_DPCPP_USM
-        : memory(with_sycl_tag {}, md, aengine, ahandle, true) {
+        : memory(with_sycl_tag {}, md, engine, ahandle, true) {
     }
 #else
-        : memory(with_sycl_tag {}, md, aengine, ahandle, false) {
+        : memory(with_sycl_tag {}, md, engine, ahandle, false) {
     }
 #endif
 #else
-    /// Constructs a memory.
-=======
     /// Constructs a memory object.
->>>>>>> bd6ff1e4
     ///
     /// @param md Memory descriptor.
     /// @param engine Engine to store the data on.
@@ -1938,12 +1929,12 @@
     /// Constructs a memory from a SYCL buffer.
     ///
     /// @param md Memory descriptor.
-    /// @param aengine Engine.
+    /// @param engine Engine.
     /// @param buf SYCL buffer.
     template <typename T, int ndims = 1>
-    memory(const desc &md, const engine &aengine,
+    memory(const desc &md, const engine &engine,
             cl::sycl::buffer<T, ndims> &buf)
-        : memory(md, aengine, DNNL_MEMORY_NONE) {
+        : memory(md, engine, DNNL_MEMORY_NONE) {
         set_sycl_buffer(buf);
     }
 #endif
@@ -2052,7 +2043,6 @@
     }
 #endif
 
-<<<<<<< HEAD
 #if DNNL_WITH_SYCL && defined(DNNL_USE_SYCL_BUFFERS)
     /// Returns the underlying SYCL buffer object.
     ///
@@ -2092,13 +2082,8 @@
     }
 #endif
 
-    // Must go away or be private:
-    static dnnl_data_type_t convert_to_c(data_type adata_type) {
-        return static_cast<dnnl_data_type_t>(adata_type);
-=======
     static dnnl_data_type_t convert_to_c(data_type data_type) {
         return static_cast<dnnl_data_type_t>(data_type);
->>>>>>> bd6ff1e4
     }
     static dnnl_format_tag_t convert_to_c(format_tag format) {
         return static_cast<dnnl_format_tag_t>(format);
@@ -2108,7 +2093,7 @@
 #if DNNL_WITH_SYCL
     struct with_sycl_tag {};
 
-    DNNL_API memory(with_sycl_tag, const desc &md, const engine &aengine,
+    DNNL_API memory(with_sycl_tag, const desc &md, const engine &engine,
             void *ahandle, bool is_usm);
 #endif
 };
