--- conflicted
+++ resolved
@@ -129,8 +129,8 @@
 The additional software dependencies for SYCL support:
 * SYCL compiler with SYCL 1.2.1 support:
     * [ComputeCpp* Compiler](https://developer.codeplay.com/computecppce/) 1.0.3 or later
-    * [Intel(R) Compiler for SYCL\*](https://soco.intel.com/groups/dpc-incremental-releases-for-internal) April 2019 release or later
-* [Intel SDK for OpenCL applications](https://software.intel.com/en-us/intel-opencl)
+    * [Intel(R) Compiler for SYCL\*](https://soco.intel.com/groups/dpc-incremental-releases-for-internal) May 2019 release or later
+* [Intel(R) SDK for OpenCL\* applications](https://software.intel.com/en-us/intel-opencl) 2019 Update 3 or later
     * Not required for Intel Compiler for SYCL - it is distributed with OpenCL libraries
 
 > **Note**
@@ -165,326 +165,6 @@
 The implementation uses OpenMP 4.0 SIMD extensions. We recommend using the
 Intel C++ Compiler for the best performance results.
 
-<<<<<<< HEAD
-## Installation
-
-### Build from source
-
-#### Download source code
-Download [Intel MKL-DNN source code](https://github.com/intel/mkl-dnn/archive/master.zip)
-or clone [the repository](https://github.com/intel/mkl-dnn.git) to your system.
-
-```
-git clone https://github.com/intel/mkl-dnn.git
-```
-
-#### Configure build
-Intel MKL-DNN uses a CMake-based build system. You can use CMake options to control the build.
-Along with the standard CMake options such as `CMAKE_INSTALL_PREFIX` and `CMAKE_BUILD_TYPE`,
-you can pass Intel MKL-DNN specific options:
-
-|Option                 | Possible Values (defaults in bold)   | Description
-|:---                   |:---                                  | :---
-|MKLDNN_LIBRARY_TYPE    | **SHARED**, STATIC                   | Defines the resulting library type
-|MKLDNN_THREADING       | **OMP**, OMP:INTEL, OMP:COMP, TBB    | Defines the threading type
-|MKLDNN_BUILD_EXAMPLES  | **ON**, OFF                          | Controls building the examples
-|MKLDNN_BUILD_TESTS     | **ON**, OFF                          | Controls building the tests
-|MKLDNN_ARCH_OPT_FLAGS  | *compiler flags*                     | Specifies compiler optimization flags (see warning note below)
-|VTUNEROOT              | *path*                               | Enables integration with Intel(R) VTune(TM) Amplifier
-
-> **WARNING**
->
-> By default, Intel MKL-DNN is built specifically for the processor type of the
-> compiling machine (for example, `-march=native` in the case of GCC). While this option
-> gives better performance, the resulting library can be run only on systems
-> that are instruction-set compatible with the compiling machine.
->
-> Therefore, if Intel MKL-DNN is to be shipped to other platforms (for example, built by
-> Linux distribution maintainers), consider setting `MKLDNN_ARCH_OPT_FLAGS` to `""`.
-
-For more options and details, check [cmake/options.cmake](cmake/options.cmake).
-
-##### Using Intel MKL (optional)
-Intel MKL-DNN includes an optimized matrix-matrix multiplication (GEMM) implementation for modern platforms.
-The library can also take advantage of GEMM functions from Intel MKL to improve performance with older
-versions of compilers or on older platforms. This behavior is controlled by the `MKLDNN_USE_MKL` option.
-
-|Option                 | Possible Values (defaults in bold)   | Description
-|:---                   |:---                                  | :---
-|MKLDNN_USE_MKL         | **DEF**, NONE, ML, FULL, FULL:STATIC | Defines the binary dependency on Intel MKL
-
-The dynamic library with this functionality is included in the repository.
-If you choose to build Intel MKL-DNN with the binary dependency, download the Intel MKL small
-libraries using the provided script:
-
-*Linux/macOS*
-```
-cd scripts && ./prepare_mkl.sh && cd ..
-```
-
-*Windows\**
-```
-cd scripts && call prepare_mkl.bat && cd ..
-```
-
-or manually from [GitHub release section](https://github.com/intel/mkl-dnn/releases),
-and unpack it to the `external` directory in the repository root. Intel MKL-DNN
-can also be built with full Intel MKL if the latter is installed on the system.
-You might need to set the `MKLROOT` environment variable to the path where the full
-Intel MKL is installed to help `cmake` locate the library.
-
-> **Note**
->
-> Using Intel MKL small libraries currently works only for Intel MKL-DNN built with
-> OpenMP. Building with Intel TBB requires either the full Intel MKL library
-> or a standalone build.
->
-> Using Intel MKL or Intel MKL small libraries will introduce additional
-> runtime dependencies. For additional information, refer to Intel MKL
-> [system requirements](https://software.intel.com/en-us/articles/intel-math-kernel-library-intel-mkl-2019-system-requirements).
-
-##### Threading
-Intel MKL-DNN is parallelized and can use the OpenMP or TBB threading runtime. OpenMP threading is the default build mode
-and is recommended for the best performance. TBB support is experimental. This behavior is controlled by the `MKLDNN_THREADING` option.
-
-|Option                 | Possible Values (defaults in bold)   | Description
-|:---                   |:---                                  | :---
-|MKLDNN_THREADING       | **OMP**, OMP:INTEL, OMP:COMP, TBB    | Defines the threading type
-
-##### OpenMP
-Intel MKL-DNN can use Intel, GNU or CLANG OpenMP runtime. Because different OpenMP runtimes may not be binary compatible,
-it's important to ensure that only one OpenMP runtime is used throughout the
-application. Having more than one OpenMP runtime initialized may lead to
-undefined behavior including incorrect results or crashes.
-
-Intel MKL-DNN library built with the binary dependency will link against the Intel OpenMP
-runtime included with the Intel MKL small libraries package. The Intel OpenMP runtime
-is binary compatible with the GNU OpenMP and Clang OpenMP runtimes and is
-recommended for the best performance results.
-
-Intel MKL-DNN library built standalone will use the OpenMP runtime supplied by
-the compiler, so as long as both the library and the application use the
-same compiler, the correct OpenMP runtime will be used.
-
-##### TBB
-TBB support is experimental. Intel MKL-DNN has limited optimizations done for Intel TBB and has some functional
-limitations if built with Intel TBB.
-
-Functional limitations:
-* Convolution with Winograd algorithm is not supported
-
-Performance limitations (mostly less parallelism than in case of OpenMP):
-* Batch normalization
-* Convolution backward by weights
-* mkldnn_sgemm
-
-> **WARNING**
->
-> If the library is built with the full Intel MKL, the user is expected to set
-> the `MKL_THREADING_LAYER` environment variable to either `tbb` or `sequential` in order
-> to force Intel MKL to use Intel TBB for parallelization or to be sequential,
-> respectively. Without this setting, Intel MKL (RT library) tries
-> to use OpenMP for parallelization by default.
-
-#### Build on Linux/macOS
-Ensure that all software dependencies are in place and have at least the minimal
-supported version.
-
-Configure CMake and create a makefile:
-
-The library can be built in the following configurations:
-
-Configuration with **CPU support (Native backend)**:
-
-```
-mkdir -p build && cd build && cmake $CMAKE_OPTIONS ..
-```
-
-Configuration with **CPU support (Native backend)** and **GPU support (OpenCL backend)**:
-
-```
-mkdir -p build && cd build && cmake -DMKLDNN_GPU_BACKEND=OPENCL $CMAKE_OPTIONS ..
-```
-
-You can use the option `-DOPENCLROOT=...` to specify the path to the OpenCL installation manually.
-
-Configuration with **CPU support (SYCL backend)** and **GPU support (SYCL backend)**:
-
-```
-export CC=path/to/c/compiler
-export CXX=path/to/cpp/sycl/compiler
-mkdir -p build && cd build && cmake -DMKLDNN_CPU_BACKEND=SYCL -DMKLDNN_GPU_BACKEND=SYCL $CMAKE_OPTIONS ..
-```
-
-You can use the option `-DSYCLROOT=...` to specify the path to the SYCL installation manually.
-
-Build the application:
-
-```
-make
-```
-
-The build can be validated with the unit-test suite:
-
-```
-ctest
-```
-
-The reference manual is provided inline and can also be generated in HTML format with Doxygen:
-
-```
-make doc
-```
-
-Documentation will reside in the `build/reference/html` folder.
-
-Finally:
-
-```
-make install
-```
-
-will place the header files, libraries, and documentation in `/usr/local`. To change
-the installation path, use the option `-DCMAKE_INSTALL_PREFIX=<prefix>` when invoking CMake.
-
-#### Build on Windows
-Ensure that all software dependencies are in place and have at least the minimal
-supported version.
-
-> **NOTE**
->
-> Building Intel MKL-DNN from a terminal requires using either the Intel Parallel Studio command prompt
-> or the Microsoft\* Visual Studio\* developer command prompt instead of the default Windows command prompt.
->
-> The Intel(R) Parallel Studio command prompt is an item in the **Start** menu in the **Intel Parallel Studio
-> \<version\>** folder that has a Windows Command Prompt icon and a name like **Compiler 18.0 Update 5…**.
->
-> The default for building the project for the Intel C++ Compiler is to use the Intel
-> Parallel Studio developer command prompt.
-
-Configure CMake and create a Microsoft Visual Studio solution:
-
-```
-mkdir build & cd build && cmake -G "Visual Studio 15 2017 Win64" ..
-```
-
-For the solution to use Intel C++ Compiler:
-
-```
-cmake -G "Visual Studio 15 2017 Win64" -T "Intel C++ Compiler 18.0" ..
-```
-
-After you have built the initial project using CMake, you can then open the project with
-Microsoft Visual Studio and build from there. You can also use msbuild command-line tool
-to build from the command line:
-
-```
-msbuild "Intel(R) MKL-DNN.sln" /p:Configuration=Release [/t:rebuild] /m
-```
-where the optional argument `/t:rebuild` rebuilds the project.
-
-The build can be validated with the unit-test suite:
-
-```
-ctest
-```
-
-## Linking Your Application
-
-### Linux/macOS
-Intel MKL-DNN includes several header files providing C and C++ APIs for
-the functionality and one or several dynamic libraries depending on how
-Intel MKL-DNN was built.
-
-**Linux**
-
-|File                   | Description
-|:---                   |:---
-|include/mkldnn.h       | C header
-|include/mkldnn.hpp     | C++ header
-|include/mkldnn_config.h| Library configuration file
-|include/mkldnn_types.h | Auxiliary C header
-|lib/libmkldnn.so       | Intel MKL-DNN dynamic library
-|lib/libmkldnn.a        | Intel MKL-DNN static library (if built with `MKLDNN_LIBRARY_TYPE=STATIC`)
-|lib/libiomp5.so        | Intel OpenMP\* runtime library (if built with `MKLDNN_USE_MKL=ML`)
-|lib/libmklml_gnu.so    | Intel MKL small library for GNU OpenMP runtime (if built with `MKLDNN_USE_MKL=ML`)
-|lib/libmklml_intel.so  | Intel MKL small library for Intel OpenMP runtime (if built with `MKLDNN_USE_MKL=ML`)
-
-**macOS**
-
-|File                     | Description
-|:---                     |:---
-|include/mkldnn.h         | C header
-|include/mkldnn.hpp       | C++ header
-|include/mkldnn_config.h  | Library configuration file
-|include/mkldnn_types.h   | Auxiliary C header
-|lib/libmkldnn.dylib      | Intel MKL-DNN dynamic library
-|lib/libmkldnn.a          | Intel MKL-DNN static library (if built with `MKLDNN_LIBRARY_TYPE=STATIC`)
-|lib/libiomp5.dylib       | Intel OpenMP\* runtime library (if built with `MKLDNN_USE_MKL=ML`)
-|lib/libmklml_gnu.dylib   | Intel MKL small library for GNU OpenMP runtime (if built with `MKLDNN_USE_MKL=ML`)
-|lib/libmklml_intel.dylib | Intel MKL small library for Intel OpenMP runtime (if built with `MKLDNN_USE_MKL=ML`)
-
-Linkline examples below assume that Intel MKL-DNN is installed in the directory
-defined in the MKLDNNROOT environment variable.
-
-```
-g++ -std=c++11 -I${MKLDNNROOT}/include -L${MKLDNNROOT}/lib simple_net.cpp -lmkldnn
-clang -std=c++11 -I${MKLDNNROOT}/include -L${MKLDNNROOT}/lib simple_net.cpp -lmkldnn
-icpc -std=c++11 -I${MKLDNNROOT}/include -L${MKLDNNROOT}/lib simple_net.cpp -lmkldnn
-```
-
-> **WARNING**
->
-> Using the GNU compiler with the `-fopenmp` and `-liomp5` options will link the
-> application with both the Intel and GNU OpenMP runtime libraries. This will lead
-> to undefined behavior in the application.
-
-> **NOTE**
->
-> Applications linked dynamically will resolve the dependencies at runtime. 
-> Make sure that the dependencies are available in the standard locations
-> defined by the operating system, in the locatons listed in `LD_LIBRARY_PATH` (Linux),
-> `DYLD_LIBRARY_PATH` (macOS) environment variables, or `rpath` mechanism.
-
-### Windows
-Intel MKL-DNN includes several header files providing C and C++ APIs for
-the functionality and one or several dynamic libraries depending on how
-Intel MKL-DNN was built.
-
-|File                   | Description
-|:---                   |:---
-|bin\libmkldnn.dll      | Intel MKL-DNN dynamic library
-|bin\libiomp5.dll       | Intel OpenMP\* runtime library (if built with `MKLDNN_USE_MKL=ML`)
-|bin\libmklml.dll       | Intel MKL small library (if built with `MKLDNN_USE_MKL=ML`)
-|include\mkldnn.h       | C header
-|include\mkldnn.hpp     | C++ header
-|include\mkldnn_config.h| Library configuration file
-|include\mkldnn_types.h | Auxiliary C header
-|lib\libmkldnn.lib      | Intel MKL-DNN import library
-|lib\libiomp5.lib       | Intel OpenMP\* runtime import library (if built with `MKLDNN_USE_MKL=ML`)
-|lib\libmklml.lib       | Intel MKL small library import library (if built with `MKLDNN_USE_MKL=ML`)
-
-To link the application from the command line, set up the `LIB` and `INCLUDE` environment variables to point to the locations of 
-the Intel MKL-DNN headers and libraries. The Linkline examples below assume that Intel MKL-DNN is installed in the directory
-defined in the MKLDNNROOT environment variable. 
-
-```
-set INCLUDE=%MKLDNNROOT%\include;%INCLUDE%
-set LIB=%MKLDNNROOT%\lib;%LIB%
-icl /Qstd=c++11 /qopenmp simple_net.cpp mkldnn.lib
-cl simple_net.cpp mkldnn.lib
-```
-
-Refer to [Microsoft Visual Studio documentation](https://docs.microsoft.com/en-us/cpp/build/walkthrough-creating-and-using-a-dynamic-link-library-cpp?view=vs-2017)
-on linking the application using MSVS solutions.
-
-> **NOTE**
-> Applications linked dynamically will resolve the dependencies at runtime.
-> Make sure that the dependencies are available in the standard locations
-> defined by the operating system or in the locatons listed in the `PATH` environment variable.
-
-=======
->>>>>>> dfc819e8
 --------
 
 [Legal Information](doc/legal_information.md)