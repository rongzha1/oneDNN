--- conflicted
+++ resolved
@@ -61,10 +61,6 @@
     }
 
     void Test() {
-<<<<<<< HEAD
-        binary_test_params p
-                = ::testing::TestWithParam<binary_test_params>::GetParam();
-=======
         // binary specific types and values
         using op_desc_t = binary::desc;
         using pd_t = binary::primitive_desc;
@@ -72,7 +68,6 @@
         aa.po_sum = 1;
         aa.po_eltwise = 1;
         aa.scales = 1;
->>>>>>> d5f6d0bb
 
         auto eng = get_test_engine();
         auto strm = stream(eng);
