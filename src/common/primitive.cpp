/*******************************************************************************
* Copyright 2016-2020 Intel Corporation
*
* Licensed under the Apache License, Version 2.0 (the "License");
* you may not use this file except in compliance with the License.
* You may obtain a copy of the License at
*
*     http://www.apache.org/licenses/LICENSE-2.0
*
* Unless required by applicable law or agreed to in writing, software
* distributed under the License is distributed on an "AS IS" BASIS,
* WITHOUT WARRANTIES OR CONDITIONS OF ANY KIND, either express or implied.
* See the License for the specific language governing permissions and
* limitations under the License.
*******************************************************************************/

#include <assert.h>

#include "c_types_map.hpp"
#include "engine.hpp"
#include "primitive.hpp"
#include "primitive_desc.hpp"
#include "primitive_exec_types.hpp"
#include "stream.hpp"
#include "utils.hpp"

using namespace dnnl::impl;
using namespace dnnl::impl::status;
using namespace dnnl::impl::primitive_kind;

namespace {
// XXX: this is a huge hammer. This disables all and any msan checks on
// primitives outputs.
//
// A proper approach would be an implementation-specific unpoisoning.
void unpoison_outputs(const exec_args_t &args) {
    for (const auto &arg : args) {
        if (arg.second.is_const) continue;
        auto *mem = arg.second.mem;
        void *p;
        mem->get_data_handle(&p);
        size_t s = memory_desc_wrapper(*mem->md()).size();
        msan_unpoison(p, s);
    }
}
} // namespace

// API
status_t dnnl_primitive_desc_destroy(primitive_desc_t *primitive_desc) {
    if (primitive_desc) delete primitive_desc;
    return success;
}

status_t dnnl_primitive_create(
        primitive_t **primitive, const primitive_desc_t *primitive_desc) {
    if (utils::any_null(primitive, primitive_desc)) return invalid_arguments;
    return primitive_desc->create_primitive(primitive);
}

namespace dnnl {
namespace impl {
status_t primitive_execute(const primitive_t *primitive, exec_ctx_t &ctx) {
    auto stream = ctx.stream();

<<<<<<< HEAD
    status_t status = success;
=======
    stream->before_exec_hook();

    exec_ctx_t ctx(stream, std::move(args));
>>>>>>> 089420ea

    if (get_verbose()) {
        double ms = get_msec();
        status = stream->enqueue_primitive(primitive, ctx);
        stream->wait();
        ms = get_msec() - ms;
        printf("dnnl_verbose,exec,%s,%g\n", primitive->pd()->info(), ms);
        fflush(0);
    } else {
        status = stream->enqueue_primitive(primitive, ctx);
    }

    stream->after_exec_hook();

    if (msan_enabled) unpoison_outputs(ctx.args());

    return status;
}

} // namespace impl
} // namespace dnnl
status_t dnnl_primitive_execute(const primitive_t *primitive, stream_t *stream,
        int nargs, const dnnl_exec_arg_t *c_args) {
    bool ok = true && !utils::any_null(primitive, stream)
            && primitive->engine() == stream->engine()
            && IMPLICATION(nargs > 0, c_args != nullptr);
    if (!ok) return invalid_arguments;

    exec_args_t args;
    status_t status = cvt_primtive_args(primitive->pd(), nargs, c_args, args);
    if (status != status::success) return status;

    exec_ctx_t ctx(stream, std::move(args));
    status = dnnl::impl::primitive_execute(primitive, ctx);

    return status;
}

status_t dnnl_primitive_get_primitive_desc(
        const primitive_t *primitive, const primitive_desc_t **primitive_desc) {
    if (utils::any_null(primitive, primitive_desc)) return invalid_arguments;
    return safe_ptr_assign<const primitive_desc_t>(
            *primitive_desc, primitive->pd());
}

status_t dnnl_primitive_destroy(primitive_t *primitive) {
    if (primitive != nullptr) primitive->release();
    return success;
}

// primitive_t implementation
dnnl_primitive::dnnl_primitive(
        const std::shared_ptr<primitive_impl_t> &primitive_impl,
        bool use_global_scratchpad = false)
    : counter_(1), primitive_impl_(primitive_impl), scratchpad_(nullptr) {

    const size_t scratchpad_size
            = primitive_impl_->pd()->scratchpad_size(scratchpad_mode::library);

    if (scratchpad_size) {
        auto *scratchpad_ptr = create_scratchpad(
                engine(), scratchpad_size, use_global_scratchpad);
        scratchpad_.reset(scratchpad_ptr);
    }
}

status_t dnnl_primitive::init() {
    return primitive_impl_->init();
}

engine_t *dnnl_primitive::engine() const {
    return primitive_impl_->engine();
}

const primitive_desc_t *dnnl_primitive::pd() const {
    return primitive_impl_->pd();
}

const std::shared_ptr<primitive_impl_t> &
dnnl_primitive::get_primitive_impl() const {
    return primitive_impl_;
}

status_t dnnl_primitive::execute(exec_ctx_t &ctx) const {
    const memory_storage_t *mem_storage = nullptr;
    if (primitive_impl_->pd()->attr()->scratchpad_mode_
            == scratchpad_mode::user) {
        memory_t *scratchpad_memory = ctx.output(DNNL_ARG_SCRATCHPAD);
        mem_storage = scratchpad_memory ? scratchpad_memory->memory_storage()
                                        : nullptr;
    } else if (scratchpad_) {
        mem_storage = scratchpad_->get_memory_storage();
    }

    ctx.set_scratchpad_grantor(
            primitive_impl_->pd()->scratchpad_registry().grantor(
                    mem_storage, ctx));

    auto status = primitive_impl_->execute(ctx);
    return status;
}

// vim: et ts=4 sw=4 cindent cino^=l0,\:0,N-s<|MERGE_RESOLUTION|>--- conflicted
+++ resolved
@@ -62,13 +62,9 @@
 status_t primitive_execute(const primitive_t *primitive, exec_ctx_t &ctx) {
     auto stream = ctx.stream();
 
-<<<<<<< HEAD
     status_t status = success;
-=======
+
     stream->before_exec_hook();
-
-    exec_ctx_t ctx(stream, std::move(args));
->>>>>>> 089420ea
 
     if (get_verbose()) {
         double ms = get_msec();
