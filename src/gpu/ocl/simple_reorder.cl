/*******************************************************************************
* Copyright 2019-2020 Intel Corporation
*
* Licensed under the Apache License, Version 2.0 (the "License");
* you may not use this file except in compliance with the License.
* You may obtain a copy of the License at
*
*     http://www.apache.org/licenses/LICENSE-2.0
*
* Unless required by applicable law or agreed to in writing, software
* distributed under the License is distributed on an "AS IS" BASIS,
* WITHOUT WARRANTIES OR CONDITIONS OF ANY KIND, either express or implied.
* See the License for the specific language governing permissions and
* limitations under the License.
*******************************************************************************/

#define DT_UNDEF 1
#include "gpu/ocl/ocl_types.h"

#include "gpu/ocl/ocl_math_utils.h"

#if SRC_DT_F16 || DST_DT_F16
#pragma OPENCL EXTENSION cl_khr_fp16 : enable
#endif

#undef SRC_OFF
#undef DST_OFF

#define SRC_OFF(x0, x1, x2, x3, x4, x5) \
    OFF_MD(SRC, (x0), (x1), (x2), (x3), (x4), (x5))
#define DST_OFF(x0, x1, x2, x3, x4, x5) \
    OFF_MD(DST, (x0), (x1), (x2), (x3), (x4), (x5))

#if WITH_GROUP
#define SRC_OFF_G(gr, x0, x1, x2, x3, x4) \
    OFF_MD(SRC, gr, (x0), (x1), (x2), (x3), (x4))
#define DST_OFF_G(gr, x0, x1, x2, x3, x4) \
    OFF_MD(DST, gr, (x0), (x1), (x2), (x3), (x4))
#else
#define SRC_OFF_G(gr, x0, x1, x2, x3, x4) \
    OFF_MD(SRC, (x0), (x1), (x2), (x3), (x4), 0)
#define DST_OFF_G(gr, x0, x1, x2, x3, x4) \
    OFF_MD(DST, (x0), (x1), (x2), (x3), (x4), 0)
#endif

#if SRC_DT_S8
#define SRC_BLOCK_READ(src) \
    as_char(intel_sub_group_block_read_uc((const __global uchar *)(src)))
#define SRC_BLOCK_READ8(src) \
    as_char8(intel_sub_group_block_read_uc8((const __global uchar *)(src)))
#define SRC_BLOCK_WRITE(dst, val) \
    intel_sub_group_block_write_uc((__global uchar *)(dst), as_uchar(val))
#define SRC_BLOCK_WRITE8(dst, val) \
    intel_sub_group_block_write_uc8((__global uchar *)(dst), as_uchar8(val))
#endif // SRC_DT_S8

#if SRC_DT_U8
#define SRC_BLOCK_READ(src) \
    as_uchar(intel_sub_group_block_read_uc((const __global uchar *)(src)))
#define SRC_BLOCK_READ8(src) \
    as_uchar8(intel_sub_group_block_read_uc8((const __global uchar *)(src)))
#define SRC_BLOCK_WRITE(dst, val) \
    intel_sub_group_block_write_uc((__global uchar *)(dst), as_uchar(val))
#define SRC_BLOCK_WRITE8(dst, val) \
    intel_sub_group_block_write_uc8((__global uchar *)(dst), as_uchar8(val))
#endif // SRC_DT_U8

#if SRC_DT_F16
#define SRC_BLOCK_READ(src) \
    as_half(intel_sub_group_block_read_us((const __global ushort *)(src)))
#define SRC_BLOCK_READ8(src) \
    as_half8(intel_sub_group_block_read_us8((const __global ushort *)(src)))
#define SRC_BLOCK_WRITE(dst, val) \
    intel_sub_group_block_write_us((__global ushort *)(dst), as_ushort(val))
#define SRC_BLOCK_WRITE8(dst, val) \
    intel_sub_group_block_write_us8((__global ushort *)(dst), as_ushort8(val))
#endif // SRC_DT_F16

#if SRC_DT_S32
#define SRC_BLOCK_READ(src) \
    as_int(intel_sub_group_block_read((const __global uint *)(src)))
#define SRC_BLOCK_READ8(src) \
    as_int8(intel_sub_group_block_read8((const __global uint *)(src)))
#define SRC_BLOCK_WRITE(dst, val) \
    intel_sub_group_block_write((__global uint *)(dst), as_uint(val))
#define SRC_BLOCK_WRITE8(dst, val) \
    intel_sub_group_block_write8((__global uint *)(dst), as_uint8(val))
#endif // SRC_DT_S32

#if SRC_DT_F32
#define SRC_BLOCK_READ(src) \
    as_float(intel_sub_group_block_read((const __global uint *)(src)))
#define SRC_BLOCK_READ8(src) \
    as_float8(intel_sub_group_block_read8((const __global uint *)(src)))
#define SRC_BLOCK_WRITE(dst, val) \
    intel_sub_group_block_write((__global uint *)(dst), as_uint(val))
#define SRC_BLOCK_WRITE8(dst, val) \
    intel_sub_group_block_write8((__global uint *)(dst), as_uint8(val))
#endif // SRC_DT_F32

#if SRC_DT_BF16
#define SRC_BLOCK_READ(src) \
    as_ushort(intel_sub_group_block_read_us((const __global ushort *)(src)))
#define SRC_BLOCK_READ8(src) \
    as_ushort8(intel_sub_group_block_read_us8((const __global ushort *)(src)))
#define SRC_BLOCK_WRITE(dst, val) \
    intel_sub_group_block_write_us((__global ushort *)(dst), as_ushort(val))
#define SRC_BLOCK_WRITE8(dst, val) \
    intel_sub_group_block_write_us8((__global ushort *)(dst), as_ushort8(val))
#endif // SRC_DT_F16

#if DST_DT_S8
#define DST_BLOCK_READ(src) \
    as_char(intel_sub_group_block_read_uc((const __global uchar *)(src)))
#define DST_BLOCK_READ8(src) \
    as_char8(intel_sub_group_block_read_uc8((const __global uchar *)(src)))
#define DST_BLOCK_WRITE(dst, val) \
    intel_sub_group_block_write_uc((__global uchar *)(dst), as_uchar(val))
#define DST_BLOCK_WRITE8(dst, val) \
    intel_sub_group_block_write_uc8((__global uchar *)(dst), as_uchar8(val))
#endif // DST_DT_S8

#if DST_DT_U8
#define DST_BLOCK_READ(src) \
    as_uchar(intel_sub_group_block_read_uc((const __global uchar *)(src)))
#define DST_BLOCK_READ8(src) \
    as_uchar8(intel_sub_group_block_read_uc8((const __global uchar *)(src)))
#define DST_BLOCK_WRITE(dst, val) \
    intel_sub_group_block_write_uc((__global uchar *)(dst), as_uchar(val))
#define DST_BLOCK_WRITE8(dst, val) \
    intel_sub_group_block_write_uc8((__global uchar *)(dst), as_uchar8(val))
#endif // SRC_DT_U8

#if DST_DT_F16
#define DST_BLOCK_READ(src) \
    as_half(intel_sub_group_block_read_us((const __global ushort *)(src)))
#define DST_BLOCK_READ8(src) \
    as_half8(intel_sub_group_block_read_us8((const __global ushort *)(src)))
#define DST_BLOCK_WRITE(dst, val) \
    intel_sub_group_block_write_us((__global ushort *)(dst), as_ushort(val))
#define DST_BLOCK_WRITE8(dst, val) \
    intel_sub_group_block_write_us8((__global ushort *)(dst), as_ushort8(val))
#endif // DST_DT_F16

#if DST_DT_S32
#define DST_BLOCK_READ(src) \
    as_int(intel_sub_group_block_read((const __global uint *)(src)))
#define DST_BLOCK_READ8(src) \
    as_int8(intel_sub_group_block_read8((const __global uint *)(src)))
#define DST_BLOCK_WRITE(dst, val) \
    intel_sub_group_block_write((__global uint *)(dst), as_uint(val))
#define DST_BLOCK_WRITE8(dst, val) \
    intel_sub_group_block_write8((__global uint *)(dst), as_uint8(val))
#endif // DST_DT_S32

#if DST_DT_F32
#define DST_BLOCK_READ(src) \
    as_float(intel_sub_group_block_read((const __global uint *)(src)))
#define DST_BLOCK_READ8(src) \
    as_float8(intel_sub_group_block_read8((const __global uint *)(src)))
#define DST_BLOCK_WRITE(dst, val) \
    intel_sub_group_block_write((__global uint *)(dst), as_uint(val))
#define DST_BLOCK_WRITE8(dst, val) \
    intel_sub_group_block_write8((__global uint *)(dst), as_uint8(val))
#endif // DST_DT_F32

#if DST_DT_BF16
#define DST_BLOCK_READ(src) \
    as_ushort(intel_sub_group_block_read_us((const __global ushort *)(src)))
#define DST_BLOCK_READ8(src) \
    as_ushort8(intel_sub_group_block_read_us8((const __global ushort *)(src)))
#define DST_BLOCK_WRITE(dst, val) \
    intel_sub_group_block_write_us((__global ushort *)(dst), as_ushort(val))
#define DST_BLOCK_WRITE8(dst, val) \
    intel_sub_group_block_write_us8((__global ushort *)(dst), as_ushort8(val))
#endif // SRC_DT_F16

#if SRC_DT_BF16 && DST_DT_BF16
#define SRC_TO_DST(x) (x)
#define SRC_TO_DST8(x) (x)
#else
#define SRC_TO_DST(x) TO_DST(SRC_TO_REF(x))
#define SRC_TO_DST8(x) TO_DST8(SRC_TO_REF8(x))
#endif

#if WITH_SUM_A
#define REORDER(_dst, _src, _a, _b) \
    do { \
        const float _x = SRC_TO_REF(_src); \
        const float _s = _a * _x; \
        _dst = TO_DST(_s); \
    } while (0)
#define REORDER8(_dst, _src, _a, _b) \
    do { \
        const float8 _x = convert_float8(SRC_TO_REF8(_src)); \
        const float8 _s = _a * _x; \
        _dst = TO_DST8(_s); \
    } while (0)

#elif WITH_SUM_AB
#define REORDER(_dst, _src, _a, _b) \
    do { \
        const float _x = SRC_TO_REF(_src); \
        const float _y = DST_TO_REF(_dst); \
        const float _s = _a * _x + _b * _y; \
        _dst = TO_DST(_s); \
    } while (0)
#define REORDER8(_dst, _src, _a, _b) \
    do { \
        const float8 _x = convert_float8(SRC_TO_REF8(_src)); \
        const float8 _y = convert_float8(DST_TO_REF8(_dst)); \
        const float8 _s = _a * _x + _b * _y; \
        _dst = TO_DST8(_s); \
    } while (0)

#elif SCALE_QUANT
#define REORDER(_out, _src, _a, _b) \
    do { \
        const float _x = SRC_TO_REF(_src); \
        const float _s = _a * _x + _b; \
        _out = TO_DST(_s); \
    } while (0)
#define REORDER8(_out, _src, _a, _b) \
    do { \
        const float8 _x = convert_float8(SRC_TO_REF8(_src)); \
        const float8 _s = _a * _x + _b; \
        _out = TO_DST8(_s); \
    } while (0)

#else // WITH_SUM_AB == 0
#define REORDER(_dst, _src, _a, _b) \
    do { \
        _dst = SRC_TO_DST(_src); \
    } while (0)
#define REORDER8(_dst, _src, _a, _b) \
    do { \
        _dst = SRC_TO_DST8(_src); \
    } while (0)

#endif // WITH_SUM_AB

#if SCALE_QUANT

#define MASK_D(_d) ((SCALE_MASK >> _d) & 1)

#define SCALE_D0 (MASK_D(0) ? SRC_D0 : 1)
#define SCALE_D1 (MASK_D(1) ? SRC_D1 : 1)
#define SCALE_D2 (MASK_D(2) ? SRC_D2 : 1)
#define SCALE_D3 (MASK_D(3) ? SRC_D3 : 1)
#define SCALE_D4 (MASK_D(4) ? SRC_D4 : 1)
#define SCALE_D5 (MASK_D(5) ? SRC_D5 : 1)

#define SCALE_S0 (SCALE_D1 * SCALE_D2 * SCALE_D3 * SCALE_D4 * SCALE_D5)
#define SCALE_S1 (SCALE_D2 * SCALE_D3 * SCALE_D4 * SCALE_D5)
#define SCALE_S2 (SCALE_D3 * SCALE_D4 * SCALE_D5)
#define SCALE_S3 (SCALE_D4 * SCALE_D5)
#define SCALE_S4 (SCALE_D5)
#define SCALE_S5 (1)

#define SCALE_OFF(x0, x1, x2, x3, x4, x5) \
    ((x0)*SCALE_S0 * MASK_D(0) + (x1)*SCALE_S1 * MASK_D(1) \
            + (x2)*SCALE_S2 * MASK_D(2) + (x3)*SCALE_S3 * MASK_D(3) \
            + (x4)*SCALE_S4 * MASK_D(4) + (x5)*SCALE_S5 * MASK_D(5))

#endif // SCALE_QUANT

KERNEL_ATTR
__kernel void simple_reorder(__global SRC_DATA_T *src, __global DST_DATA_T *dst,
        float alpha, float beta, __global float *scales) {

    src += SRC_OFFSET0;
    dst += DST_OFFSET0;

#if REF_REORDER

    const int d0 = GWS_GET_D0();
    const int d1 = GWS_GET_D1();
    const int d2_blk_start = GWS_GET_D2();
    const int d3_blk_start = GWS_GET_D3();
    const int d4_blk_start = GWS_GET_D4();
    const int d5_blk_start = GWS_GET_D5();

    const int d2_blk_end = d2_blk_start + GWS_GET_D2_BLOCK();
    const int d3_blk_end = d3_blk_start + GWS_GET_D3_BLOCK();
    const int d4_blk_end = d4_blk_start + GWS_GET_D4_BLOCK();
    const int d5_blk_end = d5_blk_start + GWS_GET_D5_BLOCK();

    for (int d2 = d2_blk_start; d2 < d2_blk_end; ++d2) {
        for (int d3 = d3_blk_start; d3 < d3_blk_end; ++d3) {
            for (int d4 = d4_blk_start; d4 < d4_blk_end; ++d4) {
                for (int d5 = d5_blk_start; d5 < d5_blk_end; ++d5) {
                    const int src_off = SRC_OFF(d0, d1, d2, d3, d4, d5);
                    const int dst_off = DST_OFF(d0, d1, d2, d3, d4, d5);
#if PAD_FILL_ZERO == 1
                    int pad_d0 = d0 >= SRC_D0;
                    int pad_d1 = NDIMS > 1 && d1 >= SRC_D1;
                    int pad_d2 = NDIMS > 2 && d2 >= SRC_D2;
                    int pad_d3 = NDIMS > 3 && d3 >= SRC_D3;
                    int pad_d4 = NDIMS > 4 && d4 >= SRC_D4;
                    int pad_d5 = NDIMS > 5 && d5 >= SRC_D5;
                    if (pad_d0 || pad_d1 || pad_d2 || pad_d3 || pad_d4
                            || pad_d5) {
                        dst[dst_off] = 0;
                        continue;
                    }
#endif
#if SCALE_QUANT
                    alpha = scales[SCALE_OFF(d0, d1, d2, d3, d4, d5)];
#endif
                    REORDER(dst[dst_off], src[src_off], alpha, beta);
                }
            }
        }
    }

#elif PLAIN_xFxE_TO_ABCDEF
    const int d0 = GWS_GET_D0();
    const int d1 = GWS_GET_D1();
    const int d2 = GWS_GET_D2();
    const int d3 = GWS_GET_D3();
    const int d4 = GWS_GET_D4();
    const int d5 = GWS_GET_D5();

#if WITH_SUM_AB
#define SUM_OUTPUT 1
#else
#define SUM_OUTPUT 0
#endif

    const unsigned sglid = get_sub_group_local_id();

#define REORDER_BLOCK(block_size, src_memory, src_swap, src_offset) \
    { \
        unroll_for(unsigned sidx = 0; sidx < block_size; ++sidx) { \
            const unsigned src_off \
                    = SRC_OFF(d0, d1, d2, d3, d4, sidx + src_offset); \
            src_memory[sidx] = SRC_BLOCK_READ(&src[src_off]); \
        } \
        unroll_for(int j = 0; j < SUB_GROUP_SIZE; j++) \
                unroll_for(int i = 0; i < block_size; i++) { \
            unsigned x = (i + j * block_size) / SUB_GROUP_SIZE; \
            unsigned y = (i + j * block_size) % SUB_GROUP_SIZE; \
            unsigned sg_src = (i + j * block_size) / block_size; \
            src_swap[x][y] = intel_sub_group_shuffle(src_mem[i], sg_src); \
        } \
\
        DST_DATA_T dst_tmp; \
        unsigned dst_off; \
        if (block_size < 16) dst_off = DST_OFF(d0, d1, d2, d3, d4, 0); \
\
        unroll_for(unsigned sidx = 0; sidx < block_size; ++sidx) { \
            if (block_size >= 16) \
                dst_off = DST_OFF(d0, d1, d2, d3, d4 + sidx, src_offset); \
            if (SUM_OUTPUT) dst_tmp = DST_BLOCK_READ(&dst[dst_off]); \
            REORDER(dst_tmp, src_swap[sidx][sglid], alpha, beta); \
            DST_BLOCK_WRITE(&dst[dst_off], dst_tmp); \
            if (block_size < 16) dst_off += SUB_GROUP_SIZE; \
        } \
    }

#if DST_D5 > 16
    unsigned block_size = 16;
#else
    unsigned block_size = DST_D5;
#endif

    SRC_DATA_T src_mem[16];
    SRC_DATA_T src_all[16][SUB_GROUP_SIZE];

    REORDER_BLOCK(block_size, src_mem, src_all, d5);

<<<<<<< HEAD
=======
#elif TRANSPOSE_16X16
    // Fast reorder that uses intel_sub_group_read/write functions
    // to guarantee good memory bandwidth. Supports many layouts,
    // see details in simple_reorder.cpp
    //
    // Uses subgroup size 16.
    // Each subgroup will read 16 sets of 16 values. Sets are strided in src by
    // the dimension that'll be last in dst.
    // The 16x16 data piece is shared between subgroup's work items and transposed
    // Each subgroup will write 16 sets of 16 values. Sets are adjacent in dst.
    int sgId = get_sub_group_local_id();

    const int d0 = GWS_GET_D0();
    const int d1 = GWS_GET_D1();
    const int d2 = GWS_GET_D2();
    const int d3 = GWS_GET_D3();
    const int d4 = GWS_GET_D4();
    const int d5 = GWS_GET_D5();

    const int d0_block = GWS_GET_D0_BLOCK();
    const int d1_block = GWS_GET_D1_BLOCK();
    const int d2_block = GWS_GET_D2_BLOCK();
    const int d3_block = GWS_GET_D3_BLOCK();
    const int d4_block = GWS_GET_D4_BLOCK();
    const int d5_block = GWS_GET_D5_BLOCK();

    SRC_DATA_T src_buf[SUB_GROUP_SIZE];
    SRC_DATA_T dst_buf[SUB_GROUP_SIZE];
    SRC_DATA_T send_buf;

    for_(int d0i = 0; d0i < d0_block; d0i++)
    for_(int d1i = 0; d1i < d1_block; d1i++)
    for_(int d2i = 0; d2i < d2_block; d2i++)
    for_(int d3i = 0; d3i < d3_block; d3i++)
    for_(int d4i = 0; d4i < d4_block; d4i++)
    for (int d5i = 0; d5i < d5_block; d5i++) {
        int iter = d0i + d1i + d2i + d3i + d4i + d5i;
#if PLAIN_TO_BLOCK
        int src_off = SRC_OFF(
                d0 + d0i, d1 + d1i, d2 + d2i, d3 + d3i, d4 + d4i, d5 + d5i);
#else
        int src_off = SRC_OFF(d0, d1, d2, d3, d4, d5) + 16 * iter;
#endif
        src_buf[iter] = SRC_BLOCK_READ(&src[src_off]);
    }

    // Share and transpose. Each work item keeps 1 own value and
    // gets 15 values from other work items
    dst_buf[sgId] = src_buf[sgId];
    for (int i = 1; i < SUB_GROUP_SIZE; i++) {
        send_buf = src_buf[(i + sgId) % 16];
        dst_buf[(16 + sgId - i) % 16]
                = intel_sub_group_shuffle(send_buf, (16 + sgId - i) % 16);
    }

    for_(int d0i = 0; d0i < d0_block; d0i++)
    for_(int d1i = 0; d1i < d1_block; d1i++)
    for_(int d2i = 0; d2i < d2_block; d2i++)
    for_(int d3i = 0; d3i < d3_block; d3i++)
    for_(int d4i = 0; d4i < d4_block; d4i++)
    for (int d5i = 0; d5i < d5_block; d5i++) {
        int iter = d0i + d1i + d2i + d3i + d4i + d5i;
#if PLAIN_TO_BLOCK
        int dst_off = DST_OFF(d0, d1, d2, d3, d4, d5) + 16 * iter;
#else
        int dst_off = DST_OFF(
                d0 + d0i, d1 + d1i, d2 + d2i, d3 + d3i, d4 + d4i, d5 + d5i);
#endif
        DST_DATA_T dst_tmp;
#if WITH_SUM_AB
        dst_tmp = DST_BLOCK_READ(&dst[dst_off]);
#endif
        REORDER(dst_tmp, dst_buf[iter], alpha, beta);
        DST_BLOCK_WRITE(&dst[dst_off], dst_tmp);
    }

#elif PLAIN_TO_AB_XX_8AYB
    // Reorders 2D plain format to a blocked one, where last two
    // blocks are 8a4b or 8a2b. Supports formats with more block layers.
    //
    // Uses subgroup size 16
    // Each subgroup will read 8 sets of 16 values. Sets are not
    // adjacent in src, they are strided by 0th dim
    // All those 8*16 values will be shared between work items in subgroup
    // Each WI selects a set of 8 values out of 8*16 to write back
    // Each subgroup will write 8 sets of 16 values. Sets are adjacent in dst.
    //
    // TODO: make it generic across number of dimensions, for now only works with 2D
    // TODO: reduce shuffles from 8*16 to 28(?) - even though it doesn't improve perf
    // TODO: the two dst_buf<-tmp_buf formulas should be unified
    int sgId = get_sub_group_local_id();

    const int d0 = GWS_GET_D0();
    const int d1 = GWS_GET_D1();

    const int d0b = GWS_GET_D0_BLOCK();
    const int d1b = GWS_GET_D1_BLOCK();

    SRC_DATA_T src_buf[d0b];
    DST_DATA_T dst_buf[d0b];

    for (int d0i = 0; d0i < d0b; ++d0i) {
        const int src_off = SRC_OFF(d0 + d0i, d1, 0, 0, 0, 0);
        src_buf[d0i] = SRC_BLOCK_READ(&src[src_off]);
    }

    SRC_DATA_T tmp_buf[d0b][SUB_GROUP_SIZE];
    for (int i = 0; i < d0b; i++) {
        for (int sg = 0; sg < SUB_GROUP_SIZE; sg++) {
            tmp_buf[i][sg] = intel_sub_group_shuffle(src_buf[i], sg);
        }
    }
#if BLK_L == 4
    for (int d0i = 0; d0i < d0b; ++d0i) {
        dst_buf[d0i] = tmp_buf[(d0i % 2 * BLK_L) + sgId / BLK_L]
                              [(d0i / 2) * BLK_L + sgId % BLK_L];
    }
#else // BLK_L == 2
    for (int d0i = 0; d0i < d0b; ++d0i) {
        dst_buf[d0i] = tmp_buf[sgId / BLK_L][d0i * BLK_L + sgId % BLK_L];
    }
#endif
    for (int d0i = 0; d0i < d0b; ++d0i) {
        const int dst_off = DST_OFF(d0, d1, 0, 0, 0, 0) + SUB_GROUP_SIZE * d0i;

        DST_DATA_T dst_tmp;
#if WITH_SUM_AB
        dst_tmp = DST_BLOCK_READ(&dst[dst_off]);
#endif
        REORDER(dst_tmp, dst_buf[d0i], alpha, beta);
        DST_BLOCK_WRITE(&dst[dst_off], dst_tmp);
    }

>>>>>>> e85a4326
#elif VECTORIZE_LAST_DIM

    const int d0 = GWS_GET_D0();
    const int d1 = GWS_GET_D1();
    const int d2 = GWS_GET_D2();
    const int d3 = GWS_GET_D3();
    const int d4 = GWS_GET_D4();
    const int d5 = GWS_GET_D5();

    const int d0_block = GWS_GET_D0_BLOCK();
    const int d1_block = GWS_GET_D1_BLOCK();
    const int d2_block = GWS_GET_D2_BLOCK();
    const int d3_block = GWS_GET_D3_BLOCK();
    const int d4_block = GWS_GET_D4_BLOCK();

    for_(int d0i = 0; d0i < d0_block; d0i++)
    for_(int d1i = 0; d1i < d1_block; d1i++)
    for_(int d2i = 0; d2i < d2_block; d2i++)
    for_(int d3i = 0; d3i < d3_block; d3i++)
    for (int d4i = 0; d4i < d4_block; d4i++) {

        int src_off
                = SRC_OFF(d0 + d0i, d1 + d1i, d2 + d2i, d3 + d3i, d4 + d4i, d5);
        SRC_DATA_T src_tmp = SRC_BLOCK_READ(&src[src_off]);

        int dst_off
                = DST_OFF(d0 + d0i, d1 + d1i, d2 + d2i, d3 + d3i, d4 + d4i, d5);
        DST_DATA_T dst_tmp;
#if WITH_SUM_AB
        dst_tmp = DST_BLOCK_READ(&dst[dst_off]);
#endif
        REORDER(dst_tmp, src_tmp, alpha, beta);
        DST_BLOCK_WRITE(&dst[dst_off], dst_tmp);
    }

#elif USE_DENSE_VECT
    const int d0_blk_start = GWS_GET_D0();
    const int d0_blk_end = d0_blk_start + (GWS_GET_D0_BLOCK() * 16);
    for (int d0 = d0_blk_start; d0 < d0_blk_end; d0 += 128) {
        SRC_DATA8_T src_tmp = SRC_BLOCK_READ8(&src[d0]);
        DST_DATA8_T dst_tmp;
#if WITH_SUM_AB
        dst_tmp = DST_BLOCK_READ8(&dst[d0]);
#endif
        REORDER8(dst_tmp, src_tmp, alpha, beta);
        DST_BLOCK_WRITE8(&dst[d0], dst_tmp);
    }
#else

    const int d0 = GWS_GET_D0();
    const int d1 = GWS_GET_D1();
    const int d2 = GWS_GET_D2();
    const int d3 = GWS_GET_D3();
    const int d4 = GWS_GET_D4();
    const int d5 = GWS_GET_D5();
    const int local_id = get_sub_group_local_id();

#if SRC_16A16B || DST_16A16B || SRC_16B16A || DST_16B16A
    src += SRC_OFF(d0, d1, d2, d3, d4, d5);
    dst += DST_OFF(d0, d1, d2, d3, d4, d5);

    SRC_DATA8_T in0, in1;
#if SRC_16A16B || SRC_16B16A
    in0 = SRC_BLOCK_READ8(&src[0]);
    in1 = SRC_BLOCK_READ8(&src[8 * 16]);
#else
    for (int i = 0; i < 8; i++) {
#if DST_16B16A
        in0[i] = src[SRC_OFF(local_id, i, 0, 0, 0, 0)];
        in1[i] = src[SRC_OFF(local_id, i + 8, 0, 0, 0, 0)];
#else
        in0[i] = src[SRC_OFF(i, local_id, 0, 0, 0, 0)];
        in1[i] = src[SRC_OFF(i + 8, local_id, 0, 0, 0, 0)];
#endif // DST_16B16A
    }
#endif // SRC_16A16B || SRC_16B16A

    DST_DATA8_T dst0, dst1;
#if (SRC_16A16B || SRC_16B16A) && (DST_16A16B || DST_16B16A)
#if WITH_SUM_AB
    for (int i = 0; i < 8; i++) {
#if SRC_16B16A
        dst0[i] = dst[DST_OFF(local_id, i + 0, 0, 0, 0, 0)];
        dst1[i] = dst[DST_OFF(local_id, i + 8, 0, 0, 0, 0)];
#else
        dst0[i] = dst[DST_OFF(i + 0, local_id, 0, 0, 0, 0)];
        dst1[i] = dst[DST_OFF(i + 8, local_id, 0, 0, 0, 0)];
#endif // SRC_16B16A
    }
#endif // WITH_SUM_AB
#elif DST_16A16B || DST_16B16A
#if WITH_SUM_AB
    dst0 = DST_BLOCK_READ8(&dst[0]);
    dst1 = DST_BLOCK_READ8(&dst[8 * 16]);
#endif // WITH_SUM_AB
#else
#if WITH_SUM_AB
    for (int i = 0; i < 8; i++) {
#if SRC_16B16A
        dst0[i] = dst[DST_OFF(local_id, i + 0, 0, 0, 0, 0)];
        dst1[i] = dst[DST_OFF(local_id, i + 8, 0, 0, 0, 0)];
#else
        dst0[i] = dst[DST_OFF(i + 0, local_id, 0, 0, 0, 0)];
        dst1[i] = dst[DST_OFF(i + 8, local_id, 0, 0, 0, 0)];
#endif // SRC_16B16A
    }
#endif // WITH_SUM_AB
#endif // (SRC_16A16B || SRC_16B16A) && (DST_16A16B || DST_16B16A)

    REORDER8(dst0, in0, alpha, beta);
    REORDER8(dst1, in1, alpha, beta);

#if (SRC_16A16B || SRC_16B16A) && (DST_16A16B || DST_16B16A)
    for (int i = 0; i < 8; i++) {
#if SRC_16B16A
        dst[DST_OFF(local_id, i + 0, 0, 0, 0, 0)] = dst0[i];
        dst[DST_OFF(local_id, i + 8, 0, 0, 0, 0)] = dst1[i];
#else
        dst[DST_OFF(i + 0, local_id, 0, 0, 0, 0)] = dst0[i];
        dst[DST_OFF(i + 8, local_id, 0, 0, 0, 0)] = dst1[i];
#endif // SRC_16B16A
    }
#elif DST_16A16B || DST_16B16A
    DST_BLOCK_WRITE8(&dst[0], dst0);
    DST_BLOCK_WRITE8(&dst[8 * 16], dst1);
#else
    for (int i = 0; i < 8; i++) {
#if SRC_16B16A
        dst[DST_OFF(local_id, i + 0, 0, 0, 0, 0)] = dst0[i];
        dst[DST_OFF(local_id, i + 8, 0, 0, 0, 0)] = dst1[i];
#else
        dst[DST_OFF(i + 0, local_id, 0, 0, 0, 0)] = dst0[i];
        dst[DST_OFF(i + 8, local_id, 0, 0, 0, 0)] = dst1[i];
#endif // SRC_16B16A
    }
#endif // (SRC_16A16B || SRC_16B16A) && (DST_16A16B || DST_16B16A)

#elif SRC_16B || DST_16B
    SRC_DATA_T src_tmp;
#if SRC_16B
    src += SRC_OFF(d0, d1, d2, d3, d4, d5);
    src_tmp = SRC_BLOCK_READ(&src[0]);
#else
    src += SRC_OFF(d0, d1 + local_id, d2, d3, d4, d5);
    src_tmp = src[0];
#endif // SRC_16B

    DST_DATA_T dst_tmp;
#if DST_16B
    dst += DST_OFF(d0, d1, d2, d3, d4, d5);
#if WITH_SUM_AB
    dst_tmp = DST_BLOCK_READ(&dst[0]);
#endif // WITH_SUM_AB
#else
    dst += DST_OFF(d0, d1 + local_id, d2, d3, d4, d5);
#if WITH_SUM_AB
    dst_tmp = dst[0];
#endif // WITH_SUM_AB
#endif // DST_16B

    REORDER(dst_tmp, src_tmp, alpha, beta);

#if DST_16B
    DST_BLOCK_WRITE(&dst[0], dst_tmp);
#else
    dst[0] = dst_tmp;
#endif // DST_16B

#elif SRC_16B16C || DST_16B16C || SRC_16C16B || DST_16C16B
    const int g = d0;

    SRC_DATA8_T in0, in1;
#if SRC_16B16C || SRC_16C16B
    src += SRC_OFF_G(g, d1, d2, d3, d4, d5);
    in0 = SRC_BLOCK_READ8(&src[0]);
    in1 = SRC_BLOCK_READ8(&src[8 * 16]);
#else
    for (int i = 0; i < 8; i++) {
#if DST_16C16B
        in0[i] = src[SRC_OFF_G(g, d1 + local_id, d2 + i + 0, d3, d4, d5)];
        in1[i] = src[SRC_OFF_G(g, d1 + local_id, d2 + i + 8, d3, d4, d5)];
#else
        in0[i] = src[SRC_OFF_G(g, d1 + i + 0, d2 + local_id, d3, d4, d5)];
        in1[i] = src[SRC_OFF_G(g, d1 + i + 8, d2 + local_id, d3, d4, d5)];
#endif // DST_16C16B
    }
#endif // SRC_16B16C || SRC_16C16B

    DST_DATA8_T dst0, dst1;

#if (SRC_16B16C || SRC_16C16B) && (DST_16B16C || DST_16C16B)
#if WITH_SUM_AB
    for (int i = 0; i < 8; i++) {
#if SRC_16C16B
        dst0[i] = dst[DST_OFF_G(g, d1 + local_id, d2 + i + 0, d3, d4, d5)];
        dst1[i] = dst[DST_OFF_G(g, d1 + local_id, d2 + i + 8, d3, d4, d5)];
#else
        dst0[i] = dst[DST_OFF_G(g, d1 + i + 0, d2 + local_id, d3, d4, d5)];
        dst1[i] = dst[DST_OFF_G(g, d1 + i + 8, d2 + local_id, d3, d4, d5)];
#endif // SRC_16C16B
    }
#endif // WITH_SUM_AB
#elif DST_16B16C || DST_16C16B
    dst += DST_OFF_G(g, d1, d2, d3, d4, d5);
#if WITH_SUM_AB
    dst0 = DST_BLOCK_READ8(&dst[0]);
    dst1 = DST_BLOCK_READ8(&dst[8 * 16]);
#endif // WITH_SUM_AB
#else
#if WITH_SUM_AB
    for (int i = 0; i < 8; i++) {
#if SRC_16C16B
        dst0[i] = dst[DST_OFF_G(g, d1 + local_id, d2 + i + 0, d3, d4, d5)];
        dst1[i] = dst[DST_OFF_G(g, d1 + local_id, d2 + i + 8, d3, d4, d5)];
#else
        dst0[i] = dst[DST_OFF_G(g, d1 + i + 0, d2 + local_id, d3, d4, d5)];
        dst1[i] = dst[DST_OFF_G(g, d1 + i + 8, d2 + local_id, d3, d4, d5)];
#endif // SRC_16C16B
    }
#endif // WITH_SUM_AB
#endif // (SRC_16B16C || SRC_16C16B) && (DST_16B16C || DST_16C16B)

    REORDER8(dst0, in0, alpha, beta);
    REORDER8(dst1, in1, alpha, beta);

#if (SRC_16B16C || SRC_16C16B) && (DST_16B16C || DST_16C16B)
    for (int i = 0; i < 8; i++) {
#if SRC_16C16B
        dst[DST_OFF_G(g, d1 + local_id, d2 + i + 0, d3, d4, d5)] = dst0[i];
        dst[DST_OFF_G(g, d1 + local_id, d2 + i + 8, d3, d4, d5)] = dst1[i];
#else
        dst[DST_OFF_G(g, d1 + i + 0, d2 + local_id, d3, d4, d5)] = dst0[i];
        dst[DST_OFF_G(g, d1 + i + 8, d2 + local_id, d3, d4, d5)] = dst1[i];
#endif // SRC_16C16B
    }
#elif DST_16B16C || DST_16C16B
    DST_BLOCK_WRITE8(&dst[0], dst0);
    DST_BLOCK_WRITE8(&dst[8 * 16], dst1);
#else
    for (int i = 0; i < 8; i++) {
#if SRC_16C16B
        dst[DST_OFF_G(g, d1 + local_id, d2 + i + 0, d3, d4, d5)] = dst0[i];
        dst[DST_OFF_G(g, d1 + local_id, d2 + i + 8, d3, d4, d5)] = dst1[i];
#else
        dst[DST_OFF_G(g, d1 + i + 0, d2 + local_id, d3, d4, d5)] = dst0[i];
        dst[DST_OFF_G(g, d1 + i + 8, d2 + local_id, d3, d4, d5)] = dst1[i];
#endif // SRC_16C16B
    }
#endif // (SRC_16B16C || SRC_16C16B) && (DST_16B16C || DST_16C16B)
#endif // SRC_16B16C || DST_16B16C || SRC_16C16B || DST_16C16B

#endif // REF_REORDER
}<|MERGE_RESOLUTION|>--- conflicted
+++ resolved
@@ -369,8 +369,6 @@
 
     REORDER_BLOCK(block_size, src_mem, src_all, d5);
 
-<<<<<<< HEAD
-=======
 #elif TRANSPOSE_16X16
     // Fast reorder that uses intel_sub_group_read/write functions
     // to guarantee good memory bandwidth. Supports many layouts,
@@ -504,7 +502,6 @@
         DST_BLOCK_WRITE(&dst[dst_off], dst_tmp);
     }
 
->>>>>>> e85a4326
 #elif VECTORIZE_LAST_DIM
 
     const int d0 = GWS_GET_D0();
