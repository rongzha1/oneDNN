--- conflicted
+++ resolved
@@ -110,10 +110,7 @@
         return ngen::OpenCLCodeGenerator<hw>::getExternalName().c_str();
     }
 
-<<<<<<< HEAD
-=======
 #ifdef CL_VERSION_2_0
->>>>>>> 4885481f
     void dbg_alloc(cl_context context);
     void *dbg_memory() const { return dbg_memory_.get(); }
 #endif
