--- conflicted
+++ resolved
@@ -57,7 +57,6 @@
 
 class cpu_engine_impl_list_t {
 public:
-<<<<<<< HEAD
     static const engine_t::concat_primitive_desc_create_f *
     get_concat_implementation_list();
     static const engine_t::reorder_primitive_desc_create_f *
@@ -68,28 +67,6 @@
     static const engine_t::primitive_desc_create_f *get_implementation_list(
             const op_desc_t *desc) {
         static const engine_t::primitive_desc_create_f empty_list[] = {nullptr};
-=======
-    cpu_engine_t()
-        : engine_t(engine_kind::cpu, get_default_runtime(engine_kind::cpu)) {}
-
-    /* implementation part */
-    virtual status_t create_memory_storage(memory_storage_t **storage,
-            unsigned flags, size_t size, void *handle) override;
-
-    virtual status_t create_stream(stream_t **stream, unsigned flags,
-            const stream_attr_t *attr) override;
-
-    virtual const concat_primitive_desc_create_f *
-    get_concat_implementation_list() const override;
-    virtual const reorder_primitive_desc_create_f *
-    get_reorder_implementation_list(const memory_desc_t *src_md,
-            const memory_desc_t *dst_md) const override;
-    virtual const sum_primitive_desc_create_f *
-    get_sum_implementation_list() const override;
-    virtual const primitive_desc_create_f *get_implementation_list(
-            const op_desc_t *desc) const override {
-        static const primitive_desc_create_f empty_list[] = {nullptr};
->>>>>>> e2cf4939
 
 #define CASE(kind) \
     case primitive_kind::kind: \
