--- conflicted
+++ resolved
@@ -91,11 +91,7 @@
 
     ~ref_concat_t() {
         for (auto &r : reorders_)
-<<<<<<< HEAD
             r->release();
-=======
-            delete r;
->>>>>>> 56ef626d
     }
 
     virtual status_t execute(const exec_ctx_t &ctx) const override {
