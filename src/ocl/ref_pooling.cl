/*******************************************************************************
* Copyright 2019 Intel Corporation
*
* Licensed under the Apache License, Version 2.0 (the "License");
* you may not use this file except in compliance with the License.
* You may obtain a copy of the License at
*
*     http://www.apache.org/licenses/LICENSE-2.0
*
* Unless required by applicable law or agreed to in writing, software
* distributed under the License is distributed on an "AS IS" BASIS,
* WITHOUT WARRANTIES OR CONDITIONS OF ANY KIND, either express or implied.
* See the License for the specific language governing permissions and
* limitations under the License.
*******************************************************************************/

#if USE_16MB_UNROLL == 1
#define MB_BLOCK 16
#define MB16
#define VECT_DT_N 8
#else
#define MB_BLOCK 1
#define VECT_DT_N 1
#endif

#if VECT_DT_N == 1
#if DT_F16 == 1
#define VECT_ACC_FLOAT_T half
#else
#define VECT_ACC_FLOAT_T float
#endif
#elif VECT_DT_N == 8
#if DT_F16 == 1
#define VECT_ACC_FLOAT_T half8
#else
#define VECT_ACC_FLOAT_T float8
#endif
#endif

#include "ocl/ocl_types.h"

#if POOLING_FWD == 1
#if SUB_GROUP_SIZE != 1
__attribute__((intel_reqd_sub_group_size(SUB_GROUP_SIZE))) // attr:no-format
#endif
<<<<<<< HEAD
__attribute__((reqd_work_group_size(LWS_0, LWS_1, LWS_2))) __kernel void
=======
__attribute__((reqd_work_group_size(LWS_0, LWS_1, LWS_2))) // attr:no-format
__kernel void
>>>>>>> 56ef626d
ref_pooling_fwd_kernel(
        __global DATA_T *src, __global int *ws, __global DATA_T *dst) {

#if USE_16C_UNROLL == 1
    const int mb = get_global_id(2) * MB_BLOCK;
    const int oc = get_group_id(1) * 16;
    const int sp = get_global_id(0);
#if NDIMS == 5
    const int od = sp / OH;
    const int ohw = sp % OH;
#else
    const int od = 0;
    const int ohw = sp;
#endif
    const int oh = ohw;
    for (int ow = 0; ow < OW; ++ow) {
        const int id = od * SD - PD;
        const int ih = oh * SH - PH;
        const int iw = ow * SW - PW;

        __global DATA_T *src_ = src + SRC_OFF(mb, oc, id, ih, iw);
        __global DATA_T *dst_ = dst + DST_OFF(mb, oc, od, oh, ow);

#if POOLING_MAX == 1
#if IS_TRAINING == 1
        __global DATA_T *ws_ = ws + DST_OFF(mb, oc, od, oh, ow);
        VECT_INT_T blockWS0 = 0;
#ifdef MB16
        VECT_INT_T blockWS1 = 0;
#endif
#endif // IS_TRAINING
        VECT_DATA_T blockD0 = DATA_MIN;
#ifdef MB16
        VECT_DATA_T blockD1 = DATA_MIN;
#endif
#else // POOLING_MAX
        VECT_DEF_ACC_DATA_T blockD0 = DATA_ZERO;
#ifdef MB16
        VECT_DEF_ACC_DATA_T blockD1 = DATA_ZERO;
#endif
#endif // POOLING_MAX
        for (int kd = 0; kd < KD; ++kd)
            for (int kh = 0; kh < KH; ++kh) {
                for (int kw = 0; kw < KW; ++kw) {

                    if (id + kd < 0 || id + kd >= ID) continue;
                    if (ih + kh < 0 || ih + kh >= IH) continue;
                    if (iw + kw < 0 || iw + kw >= IW) continue;

                    const int src_off = kd * IH * IW * MB_BLOCK * 16
                            + kh * IW * MB_BLOCK * 16 + kw * MB_BLOCK * 16;

                    VECT_DATA_T blockS0 = AS_VECT_DATA_T(VECT_BLOCK_READ((
                            const __global VECT_BLOCK_DATA_T *)&src_[src_off]));
#ifdef MB16
                    VECT_DATA_T blockS1 = AS_VECT_DATA_T(
                            VECT_BLOCK_READ((const __global VECT_BLOCK_DATA_T
                                            *)&src_[src_off + 8 * 16]));
#endif
#if POOLING_MAX == 1
#if IS_TRAINING == 1
                    VECT_INT_T blockCMP0 = isless(blockD0, blockS0);
                    blockWS0 = select(blockWS0,
                            (VECT_INT_T)(kd * KH * KW + kh * KW + kw),
                            blockCMP0);
                    blockD0 = select(blockD0, blockS0, blockCMP0);
#ifdef MB16
                    VECT_INT_T blockCMP1 = isless(blockD1, blockS1);
                    blockWS1 = select(blockWS1,
                            (VECT_INT_T)(kd * KH * KW + kh * KW + kw),
                            blockCMP1);
                    blockD1 = select(blockD1, blockS1, blockCMP1);
#endif
#else // TRAINING
                    blockD0 = max(blockD0, blockS0);
#ifdef MB16
                    blockD1 = max(blockD1, blockS1);
#endif
#endif // TRAINING
#else // POOLING_MAX
                    blockD0 += blockS0;
#ifdef MB16
                    blockD1 += blockS1;
#endif
#endif // POOLING_MAX
                }
            }

#ifdef POOLING_AVG_INCLUDE_PADDING
        blockD0 = ROUND((VECT_ACC_FLOAT_T)blockD0 / (KD * KH * KW));
#ifdef MB16
        blockD1 = ROUND((VECT_ACC_FLOAT_T)blockD1 / (KD * KH * KW));
#endif
#endif // POOLING_AVG_INCLUDE_PADDING

#ifdef POOLING_AVG_EXCLUDE_PADDING
        const int id_start = max(od * SD - PD, 0);
        const int ih_start = max(oh * SH - PH, 0);
        const int iw_start = max(ow * SW - PW, 0);
        const int id_end = min(od * SD - PD + KD, ID);
        const int ih_end = min(oh * SH - PH + KH, IH);
        const int iw_end = min(ow * SW - PW + KW, IW);
        const DEF_ACC_DATA_T num_summands = (ih_end - ih_start)
                * (iw_end - iw_start) * (id_end - id_start);
        blockD0 = ROUND((VECT_ACC_FLOAT_T)blockD0 / num_summands);
#ifdef MB16
        blockD1 = ROUND((VECT_ACC_FLOAT_T)blockD1 / num_summands);
#endif
#endif // POOLING_AVG_EXCLUDE_PADDING

        VECT_BLOCK_WRITE((__global VECT_BLOCK_DATA_T *)&dst_[0],
                AS_VECT_BLOCK_DATA_T(CONVERT_VECTOR_DATA_T(blockD0)));
#ifdef MB16
        VECT_BLOCK_WRITE((__global VECT_BLOCK_DATA_T *)&dst_[8 * 16],
                AS_VECT_BLOCK_DATA_T(CONVERT_VECTOR_DATA_T(blockD1)));
#endif
#if POOLING_MAX == 1 && IS_TRAINING == 1
        VECT_BLOCK_WRITE((__global VECT_BLOCK_DATA_T *)&ws_[0],
                AS_VECT_BLOCK_DATA_T(blockWS0));
#ifdef MB16
        VECT_BLOCK_WRITE((__global VECT_BLOCK_DATA_T *)&ws_[8 * 16],
                AS_VECT_BLOCK_DATA_T(blockWS1));
#endif
#endif // POOLING_MAX && IS_TRAINING
    }

#else // USE_16C_UNROLL == 0
    const int mb = get_global_id(0);
    const int oc = get_global_id(1);

    for (int od = 0; od < OD; ++od)
        for (int oh = 0; oh < OH; ++oh)
            for (int ow = 0; ow < OW; ++ow) {
                const uint dst_off = DST_OFF(mb, oc, od, oh, ow);
#if POOLING_MAX == 1 && IS_TRAINING == 1
                ws[dst_off] = -1;
#endif
#if POOLING_MAX == 1
                DATA_T d = DATA_MIN;
                for (int kd = 0; kd < KD; ++kd)
                    for (int kh = 0; kh < KH; ++kh) {
                        for (int kw = 0; kw < KW; ++kw) {
                            const int id = od * SD - PD + kd;
                            const int ih = oh * SH - PH + kh;
                            const int iw = ow * SW - PW + kw;

                            if (id < 0 || id >= ID) continue;
                            if (ih < 0 || ih >= IH) continue;
                            if (iw < 0 || iw >= IW) continue;

                            if (ws[dst_off] < 0)
                                ws[dst_off] = kd * KH * KW + kh * KW + kw;
                            int src_off = SRC_OFF(mb, oc, id, ih, iw);
                            DATA_T s = src[src_off];
                            if (s > d) {
                                d = s;
#if POOLING_MAX == 1 && IS_TRAINING == 1
                                ws[dst_off] = kd * KH * KW + kh * KW + kw;
#endif
                            }
                        }
                    }
                dst[dst_off] = d;
#if POOLING_MAX == 1 && IS_TRAINING == 1
                if (ws[dst_off] < 0) ws[dst_off] = 0;
#endif
#else
                const int id_start = max(od * SD - PD, 0);
                const int ih_start = max(oh * SH - PH, 0);
                const int iw_start = max(ow * SW - PW, 0);
                const int id_end = min(od * SD - PD + KD, ID);
                const int ih_end = min(oh * SH - PH + KH, IH);
                const int iw_end = min(ow * SW - PW + KW, IW);

#ifdef POOLING_AVG_INCLUDE_PADDING
                const int num_summands = KD * KW * KH;
#else
                const int num_summands = (ih_end - ih_start)
                        * (iw_end - iw_start) * (id_end - id_start);
#endif
                float d = 0;
                for (int id = id_start; id < id_end; ++id)
                    for (int ih = ih_start; ih < ih_end; ++ih) {
                        for (int iw = iw_start; iw < iw_end; ++iw) {
                            int src_off = SRC_OFF(mb, oc, id, ih, iw);
                            d += src[src_off];
                        }
                    }
                dst[dst_off]
                        = CONVERT_DATA_T(ROUND((d / (DATA_T)num_summands)));
#endif
            }
#endif
}
#endif
#if POOLING_BWD == 1
#if SUB_GROUP_SIZE != 1
__attribute__((intel_reqd_sub_group_size(SUB_GROUP_SIZE))) // attr:no-format
#endif
<<<<<<< HEAD
__attribute__((reqd_work_group_size(LWS_0, LWS_1, LWS_2))) __kernel void
=======
__attribute__((reqd_work_group_size(LWS_0, LWS_1, LWS_2))) // attr:no-format
__kernel void
>>>>>>> 56ef626d
ref_pooling_bwd_kernel(__global DATA_T *diff_src, __global int *ws,
        __global DATA_T *diff_dst) {

#if USE_16C_UNROLL == 1
    const int mb = get_global_id(2) * MB_BLOCK;
    const int oc = get_group_id(1) * 16;

    const int sp = get_global_id(0);
#if NDIMS == 5
    const int id = sp / (IW * IH);
    const int ihw = sp % (IW * IH);
#else
    const int id = 0;
    const int ihw = sp;
#endif
    const int ih = ihw / IW;
    const int iw = ihw % IW;

    diff_src += SRC_OFF(mb, oc, id, ih, iw);

    VECT_DATA_T blockS0 = 0.0f;
#ifdef MB16
    VECT_DATA_T blockS1 = 0.0f;
#endif

    for (int kd = 0; kd < KD; kd++)
        for (int kh = 0; kh < KH; kh++)
            for (int kw = 0; kw < KW; kw++) {
                int od = (id + PD - kd);
                int oh = (ih + PH - kh);
                int ow = (iw + PW - kw);
                if (oh % SH != 0 || ow % SW != 0 || od % SD != 0) continue;
                oh /= SH;
                ow /= SW;
                od /= SD;
                if (od < 0 || od >= OD) continue;
                if (oh < 0 || oh >= OH) continue;
                if (ow < 0 || ow >= OW) continue;

                const int dst_off = DST_OFF(mb, oc, od, oh, ow);
                VECT_DATA_T blockD0 = AS_VECT_DATA_T(VECT_BLOCK_READ(
                        (const __global uint *)&diff_dst[dst_off]));
#ifdef MB16
                VECT_DATA_T blockD1 = AS_VECT_DATA_T(VECT_BLOCK_READ(
                        (const __global uint *)&diff_dst[dst_off + 8 * 16]));
#endif

#if POOLING_MAX == 1
                VECT_INT_T blockWS0 = AS_VECT_INT_T(
                        VECT_BLOCK_READ((const __global uint *)&ws[dst_off]));
                VECT_INT_T blockCMP0 = isnotequal(
                        AS_VECT_DATA_T(blockWS0 - kd * KH * KW - kh * KW - kw),
                        (VECT_DATA_T)0.0f);
                blockD0 = select(blockD0, (VECT_DATA_T)0.0f, blockCMP0);

#ifdef MB16
                VECT_INT_T blockWS1 = AS_VECT_INT_T(VECT_BLOCK_READ(
                        (const __global uint *)&ws[dst_off + 8 * 16]));
                VECT_INT_T blockCMP1 = isnotequal(
                        AS_VECT_DATA_T(blockWS1 - kd * KH * KW - kh * KW - kw),
                        (VECT_DATA_T)0.0f);
                blockD1 = select(blockD1, (VECT_DATA_T)0.0f, blockCMP1);
#endif
#endif

#ifdef POOLING_AVG_EXCLUDE_PADDING
                const int id_start = max(id - kd, 0);
                const int ih_start = max(ih - kh, 0);
                const int iw_start = max(iw - kw, 0);
                const int id_end = min(id - kd + KD, ID);
                const int ih_end = min(ih - kh + KH, IH);
                const int iw_end = min(iw - kw + KW, IW);
                const DATA_T num_summands = (ih_end - ih_start)
                        * (iw_end - iw_start) * (id_end - id_start);
                blockD0 /= (VECT_DATA_T)num_summands;
#ifdef MB16
                blockD1 /= (VECT_DATA_T)num_summands;
#endif
#endif

                blockS0 += blockD0;
#ifdef MB16
                blockS1 += blockD1;
#endif
            }
#ifdef POOLING_AVG_INCLUDE_PADDING
    blockS0 /= KD * KH * KW;
#ifdef MB16
    blockS1 /= KD * KH * KW;
#endif
#endif
    VECT_BLOCK_WRITE((__global VECT_BLOCK_DATA_T *)&diff_src[0],
            AS_VECT_BLOCK_DATA_T(blockS0));
#ifdef MB16
    VECT_BLOCK_WRITE((__global VECT_BLOCK_DATA_T *)&diff_src[8 * 16],
            AS_VECT_BLOCK_DATA_T(blockS1));
#endif
#else
    const int mb = get_global_id(0);
    const int oc = get_global_id(1);

    for (int id = 0; id < ID; ++id)
        for (int ih = 0; ih < IH; ++ih)
            for (int iw = 0; iw < IW; ++iw) {
                uint diff_src_offset = SRC_OFF(mb, oc, id, ih, iw);
                diff_src[diff_src_offset] = 0;
            }

    for (int od = 0; od < OD; ++od)
        for (int oh = 0; oh < OH; ++oh)
            for (int ow = 0; ow < OW; ++ow) {
                const uint dst_off = DST_OFF(mb, oc, od, oh, ow);
                const float d = diff_dst[dst_off];

#if POOLING_MAX
                const int index = ws[dst_off];
                const int kd = index / (KW * KH);
                const int hw = index % (KW * KH);
                const int kw = hw % KW;
                const int kh = hw / KW;

                const int id = od * SD - PD + kd;
                const int ih = oh * SH - PH + kh;
                const int iw = ow * SW - PW + kw;

                if (id < 0 || id >= ID) continue;
                if (ih < 0 || ih >= IH) continue;
                if (iw < 0 || iw >= IW) continue;

                uint diff_src_offset = SRC_OFF(mb, oc, id, ih, iw);
                diff_src[diff_src_offset] += d;
#else
                const int id_start = max(od * SD - PD, 0);
                const int ih_start = max(oh * SH - PH, 0);
                const int iw_start = max(ow * SW - PW, 0);
                const int id_end = min(od * SD - PD + KD, ID);
                const int ih_end = min(oh * SH - PH + KH, IH);
                const int iw_end = min(ow * SW - PW + KW, IW);

#ifdef POOLING_AVG_INCLUDE_PADDING
                const int num_summands = KD * KW * KH;
#else
                const int num_summands = (ih_end - ih_start)
                        * (iw_end - iw_start) * (id_end - id_start);
#endif
                for (int id = id_start; id < id_end; ++id)
                    for (int ih = ih_start; ih < ih_end; ++ih)
                        for (int iw = iw_start; iw < iw_end; ++iw) {
                            const uint diff_src_offset
                                    = SRC_OFF(mb, oc, id, ih, iw);
                            diff_src[diff_src_offset] += d / num_summands;
                        }
#endif
            }
#endif
}
#endif<|MERGE_RESOLUTION|>--- conflicted
+++ resolved
@@ -43,12 +43,8 @@
 #if SUB_GROUP_SIZE != 1
 __attribute__((intel_reqd_sub_group_size(SUB_GROUP_SIZE))) // attr:no-format
 #endif
-<<<<<<< HEAD
-__attribute__((reqd_work_group_size(LWS_0, LWS_1, LWS_2))) __kernel void
-=======
 __attribute__((reqd_work_group_size(LWS_0, LWS_1, LWS_2))) // attr:no-format
 __kernel void
->>>>>>> 56ef626d
 ref_pooling_fwd_kernel(
         __global DATA_T *src, __global int *ws, __global DATA_T *dst) {
 
@@ -248,12 +244,8 @@
 #if SUB_GROUP_SIZE != 1
 __attribute__((intel_reqd_sub_group_size(SUB_GROUP_SIZE))) // attr:no-format
 #endif
-<<<<<<< HEAD
-__attribute__((reqd_work_group_size(LWS_0, LWS_1, LWS_2))) __kernel void
-=======
 __attribute__((reqd_work_group_size(LWS_0, LWS_1, LWS_2))) // attr:no-format
 __kernel void
->>>>>>> 56ef626d
 ref_pooling_bwd_kernel(__global DATA_T *diff_src, __global int *ws,
         __global DATA_T *diff_dst) {
 
