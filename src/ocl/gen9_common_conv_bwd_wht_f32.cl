/*******************************************************************************
* Copyright 2019 Intel Corporation
*
* Licensed under the Apache License, Version 2.0 (the "License");
* you may not use this file except in compliance with the License.
* You may obtain a copy of the License at
*
*     http://www.apache.org/licenses/LICENSE-2.0
*
* Unless required by applicable law or agreed to in writing, software
* distributed under the License is distributed on an "AS IS" BASIS,
* WITHOUT WARRANTIES OR CONDITIONS OF ANY KIND, either express or implied.
* See the License for the specific language governing permissions and
* limitations under the License.
*******************************************************************************/

#if ID > 1
#define CASE_3D 1
#else
#define CASE_3D 0
#endif

#define HAS_PAD_D (PD != 0 || PD_R != 0)
#define HAS_PAD_H (PH != 0 || PH_R != 0)
#define HAS_PAD_W (PW != 0 || PW_R != 0)

#if BWD_WEIGHTS == 1

<<<<<<< HEAD
__attribute__((reqd_work_group_size(SUB_GROUP_SIZE, 1, 1)))
#if VER_16MB16C == 1 || VER_8OW16C == 1
__attribute__((intel_reqd_sub_group_size(SUB_GROUP_SIZE)))
=======
__attribute__((reqd_work_group_size(SUB_GROUP_SIZE, 1, 1))) // attr:no-format
#if VER_16MB16C == 1 || VER_8OW16C == 1
__attribute__((intel_reqd_sub_group_size(SUB_GROUP_SIZE))) // attr:no-format
>>>>>>> 56ef626d
#endif
__kernel void
gen9_reduce_bwd_weights_kernel(__global float *diff_wei,
        __global float *wht_work, __global float *diff_bias,
        __global float *bias_work) {

    const uint g_ic_oc = get_global_id(0);

#if IS_DW
    const uint g = 0;
    const uint oc = get_group_id(0);
#else
    const uint g = g_ic_oc / (OC * (IC / IC_BLOCK));
    const uint io = g_ic_oc % (OC * (IC / IC_BLOCK));

    const uint oc = (io % OC) / OC_BLOCK;
#endif

    const uint ksp = get_global_id(1);
#if CASE_3D
    const uint kd = ksp / (KW * KH);
    const uint khw = ksp % (KW * KH);
#else
    const uint khw = ksp;
    const uint kd = 0;
#endif
    const uint kh = khw / KW;
    const uint kw = khw % KW;
    const uint local_x = get_local_id(0);
#if IC == 3
    const uint ic = 0;
    diff_wei += oc * KD * KH * KW * IC * OC_BLOCK + g * IC * OC * KD * KH * KW
            + kd * KH * KW * IC * OC_BLOCK + kh * KW * IC * OC_BLOCK
            + kw * IC * OC_BLOCK;
    wht_work += oc * KD * KH * KW * IC * OC_BLOCK + g * IC * OC * KD * KH * KW
            + kd * KH * KW * IC * OC_BLOCK + kh * KW * IC * OC_BLOCK
            + kw * IC * OC_BLOCK;
#elif IS_DW
    const uint ic = oc;
    diff_wei += oc * KD * KH * KW * IC * OC_BLOCK + g * IC * OC * KD * KH * KW
            + kd * KH * KW * IC * OC_BLOCK + kh * KW * IC * OC_BLOCK
            + kw * IC * OC_BLOCK;
    wht_work += oc * KD * KH * KW * IC * OC_BLOCK + g * IC * OC * KD * KH * KW
            + kd * KH * KW * IC * OC_BLOCK + kh * KW * IC * OC_BLOCK
            + kw * IC * OC_BLOCK;

#else
    const uint ic = io / OC;
    diff_wei += ic * OC * KD * KH * KW * IC_BLOCK
            + oc * KD * KH * KW * IC_BLOCK * OC_BLOCK
            + kd * KH * KW * OC_BLOCK * IC_BLOCK + kh * KW * OC_BLOCK * IC_BLOCK
            + kw * IC_BLOCK * OC_BLOCK + g * IC * OC * KD * KH * KW;
    wht_work += ic * OC * KD * KH * KW * IC_BLOCK
            + oc * KD * KH * KW * IC_BLOCK * OC_BLOCK
            + kd * KH * KW * OC_BLOCK * IC_BLOCK + kh * KW * IC_BLOCK * OC_BLOCK
            + kw * IC_BLOCK * OC_BLOCK + g * IC * OC * KD * KH * KW;
#endif

#if WITH_BIAS == 1
    diff_bias += g * OC + oc * OC_BLOCK + local_x;
    bias_work += g * OC + oc * OC_BLOCK + local_x;
    if ((ic == 0 || IS_DW) && kh == 0 && kw == 0 && kd == 0)
        diff_bias[0] = 0.0f;
#endif

#if IC == 3
    float C0 = 0.0f, C1 = 0.0f, C2 = 0.0f;
#elif IS_DW
    float blockC00 = 0.0f;
#else
    float8 blockC00 = 0.0f;
    float8 blockC01 = 0.0f;
#endif

    for (uint i = 0; i < NCHUNK; i++) {
#if IC == 3
        float blockA0 = as_float(intel_sub_group_block_read(
                (const __global uint *)(&wht_work[0])));
        float blockA1 = as_float(intel_sub_group_block_read(
                (const __global uint *)(&wht_work[OC_BLOCK])));
        float blockA2 = as_float(intel_sub_group_block_read(
                (const __global uint *)(&wht_work[2 * OC_BLOCK])));

        C0 += blockA0;
        C1 += blockA1;
        C2 += blockA2;

#elif IS_DW
        float blockA0 = as_float(intel_sub_group_block_read(
                (const __global uint *)(&wht_work[0])));
        blockC00 += blockA0;
#else
        float8 blockA0 = as_float8(intel_sub_group_block_read8(
                (const __global uint *)(&wht_work[0])));
        float8 blockA1 = as_float8(intel_sub_group_block_read8(
                (const __global uint *)(&wht_work[8 * OC_BLOCK])));
        blockC00 += blockA0;
        blockC01 += blockA1;
#endif

#if WITH_BIAS == 1
        if ((ic == 0 || IS_DW) && kh == 0 && kw == 0 && kd == 0)
            diff_bias[0] += bias_work[i * G * OC];
#endif
        wht_work += G * OC * IC * KD * KH * KW;
    }
#if IC == 3
    intel_sub_group_block_write(
            (__global unsigned int *)(&diff_wei[0]), as_uint(C0));
    intel_sub_group_block_write(
            (__global unsigned int *)(&diff_wei[OC_BLOCK]), as_uint(C1));
    intel_sub_group_block_write(
            (__global unsigned int *)(&diff_wei[2 * OC_BLOCK]), as_uint(C2));
#elif IS_DW
    intel_sub_group_block_write(
            (__global unsigned int *)(&diff_wei[0]), as_uint(blockC00));
#else
    intel_sub_group_block_write8(
            (__global unsigned int *)(&diff_wei[0]), as_uint8(blockC00));
    intel_sub_group_block_write8(
            (__global unsigned int *)(&diff_wei[8 * OC_BLOCK]),
            as_uint8(blockC01));
#endif
}

<<<<<<< HEAD
__attribute__((reqd_work_group_size(1, 1, 1))) __kernel void
=======
__attribute__((reqd_work_group_size(1, 1, 1))) // attr:no-format
__kernel void
>>>>>>> 56ef626d
gen9_load_tails_bwd_weights_kernel(__global float *src, __global float *tails) {

    for (int j = 0; j < PW; j++)
        for (int i = 0; i < 16; i++) {
            tails[0] = 0.0f;
            tails++;
        }
    for (int j = 0; j < IW; j++)
        for (int i = 0; i < 16; i++) {
            tails[0] = src[j * 16 + i];
            tails++;
        }
    for (int j = 0; j < PW + KW; j++)
        for (int i = 0; i < 16; i++) {
            tails[0] = 0.0f;
            tails++;
        }

    src += (MB * IC * G * ID * IH * IW - 16 * IW);
    for (int j = 0; j < PW; j++)
        for (int i = 0; i < 16; i++) {
            tails[0] = 0.0f;
            tails++;
        }
    for (int j = 0; j < IW; j++)
        for (int i = 0; i < 16; i++) {
            tails[0] = src[j * 16 + i];
            tails++;
        }
    for (int j = 0; j < PW + KW + 8; j++)
        for (int i = 0; i < 16; i++) {
            tails[0] = 0.0f;
            tails++;
        }
}

<<<<<<< HEAD
__attribute__((reqd_work_group_size(LWS_0, LWS_1, LWS_2)))
#if VER_16MB16C == 1 || VER_8OW16C == 1
__attribute__((intel_reqd_sub_group_size(SUB_GROUP_SIZE)))
=======
__attribute__((reqd_work_group_size(LWS_0, LWS_1, LWS_2))) // attr:no-format
#if VER_16MB16C == 1 || VER_8OW16C == 1
__attribute__((intel_reqd_sub_group_size(SUB_GROUP_SIZE))) // attr:no-format
>>>>>>> 56ef626d
#endif
__kernel void
gen9_common_conv_bwd_weights_kernel(
        __global float *src, __global float *diff_wei,
        __global float *diff_bias, __global float *diff_dst
#if VER_8OW16C == 1 && (IC % 16 == 0 || IS_DW)
        ,
        __global float *tails
#endif
) {

#if VER_16MB16C == 1
    const uint g_ic_oc = get_global_id(0);

#if IS_DW
    const uint g = 0;
    const uint oc = get_group_id(0);
    const uint ic = oc;
#else
    const uint g = g_ic_oc / (OC * (IC / IC_BLOCK));
    const uint io = g_ic_oc % (OC * (IC / IC_BLOCK));

    const uint oc = (io % OC) / OC_BLOCK;
    const uint ic = io / OC;
#endif
    const uint ksp = get_global_id(1);
#if CASE_3D
    const uint kd = ksp / (KW * KH);
    const uint khw = ksp % (KW * KH);
#else
    const uint khw = ksp;
    const uint kd = 0;
#endif
    const uint kh = khw / KW;
    const uint kw = khw % KW;
    const uint local_x = get_local_id(0);

    const uint chunk = get_global_id(2);
    const uint oh_chunk = chunk % OH_CHUNK;
    const uint mb_chunk = chunk / OH_CHUNK;

    const uint str = oh_chunk * OH_BLOCK;
    uint end = (oh_chunk + 1) * OH_BLOCK;
    if (end > OD * OH * OW) end = OD * OH * OW;
    const uint mb = mb_chunk * (MB_CHUNK_SIZE);
    const uint mb_end = min((mb_chunk + 1) * (MB_CHUNK_SIZE), (uint)MB);

    const bool do_bias = (ic == 0 || IS_DW) && kh == 0 && kw == 0 && kd == 0;

    src += ic * ID * IH * IW * IC_BLOCK * MB_BLOCK + mb * IC * G * ID * IH * IW
            + g * IC * ID * IH * IW * MB_BLOCK;
    diff_dst += oc * OD * OH * OW * OC_BLOCK * MB_BLOCK
            + g * OC * OD * OH * OW * MB_BLOCK;

#if WITH_BIAS == 1
    diff_bias += g * OC + oc * OC_BLOCK + local_x + chunk * OC * G;
    float bias_loc = 0.0f;
#endif

#if IS_DW
    float blockC00 = 0.0f;
#else
    float8 blockC00 = 0.0f;
    float8 blockC01 = 0.0f;
#endif

#if MB != (MB_CHUNK * MB_BLOCK)
    uint omb = mb;
    do {
        const __global float *diff_dst1 = diff_dst + str * OC_BLOCK * MB_BLOCK
                + omb * OC * G * OD * OH * OW;
#else
    const __global float *diff_dst1
            = diff_dst + str * OC_BLOCK * MB_BLOCK + mb * OC * G * OD * OH * OW;
#endif
        for (uint k = str; k < end; k++) {
#if CASE_3D
            uint od = k / (OW * OH);
            uint k_ = k % (OW * OH);
#else
        uint k_ = k;
#endif
            uint oh = k_ / OW;
            uint ow = k_ % OW;

            const uint ih = oh * SH - PH + kh * (1 + DH);
            const uint iw = ow * SW - PW + kw * (1 + DW);
#if CASE_3D
            const uint id = od * SD - PD + kd * (1 + DD);
#endif

            if (iw < 0 || ih < 0 || iw >= IW || ih >= IH
#if CASE_3D
                    || id < 0 || id >= ID
#endif
            ) {
#if WITH_BIAS == 1
                if (do_bias) {
                    float8 blockB = as_float8(intel_sub_group_block_read8(
                            (const __global uint *)(diff_dst1)));
                    for (int i = 0; i < 8; i++)
                        bias_loc += blockB[i];
                    blockB = as_float8(intel_sub_group_block_read8(
                            (const __global uint *)(diff_dst1 + 8 * OC_BLOCK)));
                    for (int i = 0; i < 8; i++)
                        bias_loc += blockB[i];
                }
#endif
                diff_dst1 += OC_BLOCK * MB_BLOCK;
                continue;
            }

            const __global float *src1 = src + ih * IW * IC_BLOCK * MB_BLOCK
                    + iw * IC_BLOCK * MB_BLOCK;
#if CASE_3D
            src1 += id * IH * IW * IC_BLOCK * MB_BLOCK;
#endif
#define TRANSPOSE_8(_block, _row, _col) \
    (float8)(intel_sub_group_shuffle(_block[_row], 0 + _col), \
            intel_sub_group_shuffle(_block[_row], 1 + _col), \
            intel_sub_group_shuffle(_block[_row], 2 + _col), \
            intel_sub_group_shuffle(_block[_row], 3 + _col), \
            intel_sub_group_shuffle(_block[_row], 4 + _col), \
            intel_sub_group_shuffle(_block[_row], 5 + _col), \
            intel_sub_group_shuffle(_block[_row], 6 + _col), \
            intel_sub_group_shuffle(_block[_row], 7 + _col))

#define FMA8(a, b, c) fma((float8)(a), (float8)b, (float8)c)

#define MULTIPLY_BLOCKS_8x8(_result, _blockA, _blockB, col) \
    { \
        _result = FMA8(_blockB.s0, TRANSPOSE_8(_blockA, 0, col), _result); \
        _result = FMA8(_blockB.s1, TRANSPOSE_8(_blockA, 1, col), _result); \
        _result = FMA8(_blockB.s2, TRANSPOSE_8(_blockA, 2, col), _result); \
        _result = FMA8(_blockB.s3, TRANSPOSE_8(_blockA, 3, col), _result); \
        _result = FMA8(_blockB.s4, TRANSPOSE_8(_blockA, 4, col), _result); \
        _result = FMA8(_blockB.s5, TRANSPOSE_8(_blockA, 5, col), _result); \
        _result = FMA8(_blockB.s6, TRANSPOSE_8(_blockA, 6, col), _result); \
        _result = FMA8(_blockB.s7, TRANSPOSE_8(_blockA, 7, col), _result); \
    }

#if IS_DW
            float8 blockA = as_float8(
                    intel_sub_group_block_read8((const __global uint *)(src1)));
            float8 blockA1 = as_float8(intel_sub_group_block_read8(
                    (const __global uint *)(src1 + 8 * IC_BLOCK)));

            float8 blockB = as_float8(intel_sub_group_block_read8(
                    (const __global uint *)(diff_dst1)));
            float8 blockB1 = as_float8(intel_sub_group_block_read8(
                    (const __global uint *)(diff_dst1 + 8 * OC_BLOCK)));

            for (int i = 0; i < 8; i++) {
                blockC00 = fma(blockA[i], blockB[i], blockC00);
            }

#if WITH_BIAS == 1
            for (int i = 0; i < 8; i++)
                bias_loc += blockB[i];
#endif

            for (int i = 0; i < 8; i++) {
                blockC00 = fma(blockA1[i], blockB1[i], blockC00);
            }

#if WITH_BIAS == 1
            for (int i = 0; i < 8; i++)
                bias_loc += blockB1[i];
#endif
#else
        float8 blockA = as_float8(
                intel_sub_group_block_read8((const __global uint *)(src1)));
        float8 blockB = as_float8(intel_sub_group_block_read8(
                (const __global uint *)(diff_dst1)));

        MULTIPLY_BLOCKS_8x8(blockC00, blockA, blockB, 0);
        MULTIPLY_BLOCKS_8x8(blockC01, blockA, blockB, 8);

#if WITH_BIAS == 1
        for (int i = 0; i < 8; i++)
            bias_loc += blockB[i];
#endif
        blockA = as_float8(intel_sub_group_block_read8(
                (const __global uint *)(src1 + 8 * IC_BLOCK)));
        blockB = as_float8(intel_sub_group_block_read8(
                (const __global uint *)(diff_dst1 + 8 * OC_BLOCK)));
        MULTIPLY_BLOCKS_8x8(blockC00, blockA, blockB, 0);
        MULTIPLY_BLOCKS_8x8(blockC01, blockA, blockB, 8);
#if WITH_BIAS == 1
        for (int i = 0; i < 8; i++)
            bias_loc += blockB[i];
#endif
#endif
            diff_dst1 += OC_BLOCK * MB_BLOCK;
        }
#if MB != (MB_CHUNK * MB_BLOCK)
        omb += MB_BLOCK;
        src += IC * G * ID * IH * IW * MB_BLOCK;
    } while (omb < mb_end);
#endif

#if WITH_BIAS == 1
    if (do_bias) diff_bias[0] = bias_loc;
#endif

#if IS_DW
    diff_wei += oc * KD * KH * KW * OC_BLOCK + kd * KH * KW * OC_BLOCK
            + kh * KW * OC_BLOCK + kw * OC_BLOCK
            + chunk * OC * IC * G * KD * KH * KW;
    intel_sub_group_block_write(
            (__global unsigned int *)(&diff_wei[0]), as_uint(blockC00));
#else
    diff_wei += ic * OC * KD * KH * KW * IC_BLOCK
            + oc * KD * KH * KW * IC_BLOCK * OC_BLOCK
            + kd * KH * KW * IC_BLOCK * OC_BLOCK + kh * KW * IC_BLOCK * OC_BLOCK
            + kw * IC_BLOCK * OC_BLOCK + chunk * OC * IC * G * KD * KH * KW
            + g * OC * IC * KD * KH * KW;
    intel_sub_group_block_write8(
            (__global unsigned int *)(&diff_wei[0]), as_uint8(blockC00));
    intel_sub_group_block_write8(
            (__global unsigned int *)(&diff_wei[8 * OC_BLOCK]),
            as_uint8(blockC01));
#endif

#endif
#if VER_8OW16C == 1
    const uint g_ic_oc = get_global_id(0);
#if IS_DW
    const uint g = 0;
    const uint oc = get_group_id(0);
#else
    const uint g = g_ic_oc / (OC * (IC / IC_BLOCK));
    const uint io = g_ic_oc % (OC * (IC / IC_BLOCK));
    const uint oc = (io % OC) / OC_BLOCK;
#endif

#if IS_DW
    const uint ic = oc;
#elif IC == 3
    const int ic = 0;
#else
    const uint ic = io / OC;
#endif
    const int ksp = get_global_id(1);
#if CASE_3D
    const int kd = ksp / (KW * KH);
    const int khw = ksp % (KW * KH);
#else
    const int khw = ksp;
    const int kd = 0;
#endif
    const int kh = khw / KW;
    const int kw = khw % KW;
    const int local_x = get_local_id(0);

    const int mb_chunk = get_global_id(2);

    const int mb = mb_chunk * MB_CHUNK_SIZE;
    const int mb_end = min((mb_chunk + 1) * MB_CHUNK_SIZE, (int)MB);

    const bool do_bias = (ic == 0 || IS_DW) && kh == 0 && kw == 0 && kd == 0;

    src += ic * ID * IH * IW * IC_BLOCK * MB_BLOCK + mb * IC * G * ID * IH * IW
            + g * IC * ID * IH * IW * MB_BLOCK;
    diff_dst += oc * OD * OH * OW * OC_BLOCK * MB_BLOCK
            + g * OC * OD * OH * OW * MB_BLOCK;

    int dst_bound = MB * OC * G * OD * OH * OW - 16 * 8;
    int src_bound = MB * IC * G * ID * IH * IW - SW * 16 * 8;

#if WITH_BIAS == 1
    diff_bias += g * OC + oc * OC_BLOCK + local_x + mb_chunk * OC * G;
    float bias_loc = 0.0f;
#endif

#if IC == 3
    float8 blockC00 = 0.0f;
#elif IS_DW
    float blockC00 = 0.0f;
#else
    float8 blockC00 = 0.0f;
    float8 blockC01 = 0.0f;
#endif

    int dst_ptr
            = oc * OD * OH * OW * OC_BLOCK * MB_BLOCK + g * OC * OD * OH * OW;
    int src_ptr
            = ic * ID * IH * IW * IC_BLOCK * MB_BLOCK + g * IC * ID * IH * IW;

    int omb = mb;
    do {
        const __global float *diff_dst1
                = diff_dst + omb * OC * G * OD * OH * OW;
        int dst_ptr1 = dst_ptr + omb * OC * G * OD * OH * OW;
        int src_ptr1 = src_ptr + omb * IC * G * ID * IH * IW;

        for (int od = 0; od < OD; od++)
            for (int oh = 0; oh < OH; oh++) {

                if (oh * SH + kh * (1 + DH) < PH
                        || oh * SH + kh * (1 + DH) >= IH + PH
#if CASE_3D
                        || od * SD + kd * (1 + DD) < PD
                        || od * SD + kd * (1 + DD) >= ID + PD
#endif
                ) {
#if WITH_BIAS == 1
                    if (do_bias) {
                        for (int ow = 0; ow < OW; ow += OW_BLOCK) {
                            float8 blockB;
#if OW != OW_LAST
                            for (int i = 0; i < 8; i++) {
                                if (ow + i >= OW) {
                                    blockB[i] = 0.0;
                                } else {
                                    blockB[i] = as_float(
                                            intel_sub_group_block_read((
                                                    const __global uint
                                                            *)(&diff_dst1[0])));
                                    diff_dst1 += OC_BLOCK;
                                }
                            }
#else
                            blockB = as_float8(intel_sub_group_block_read8(
                                    (const __global uint *)(diff_dst1)));
                            diff_dst1 += OC_BLOCK * OW_BLOCK;
#endif

                            for (int i = 0; i < OW_BLOCK; i++)
                                bias_loc += blockB[i];
                        }
                    } else {
                        diff_dst1 += OC_BLOCK * MB_BLOCK * OW;
                    }
#else
                    diff_dst1 += OC_BLOCK * MB_BLOCK * OW;
#endif
                    continue;
                }

                for (int ow = 0; ow < OW; ow += OW_BLOCK) {
                    const int id = od * SD - PD + kd * (1 + DD);
                    const int ih = oh * SH - PH + kh * (1 + DH);
                    const int iw = ow * SW - PW + kw * (1 + DW);
                    __global float *src1;
                    int src_ptr2 = src_ptr1 + id * IH * IW * IC_BLOCK
                            + ih * IW * IC_BLOCK + iw * IC_BLOCK;

#if IC % 16 == 0 || IS_DW
                    if (src_ptr2 > src_bound) {
                        src1 = tails + IC_BLOCK * (2 * PW + KW + IW)
                                + (iw + PW) * IC_BLOCK;
                    } else if (src_ptr2 < 0) {
                        src1 = tails + kw * (1 + DW) * IC_BLOCK;
                    } else {
                        src1 = src + id * IH * IW * IC_BLOCK
                                + ih * IW * IC_BLOCK + iw * IC_BLOCK;
                    }
#else
                    src1 = src + id * IH * IW * IC_BLOCK + ih * IW * IC_BLOCK
                            + iw * IC_BLOCK;
#endif

#define TRANSPOSE_8(_block, _row, _col) \
    { \
        (float8)(intel_sub_group_shuffle(_block[_row], 0 + _col), \
                intel_sub_group_shuffle(_block[_row], 1 + _col), \
                intel_sub_group_shuffle(_block[_row], 2 + _col), \
                intel_sub_group_shuffle(_block[_row], 3 + _col), \
                intel_sub_group_shuffle(_block[_row], 4 + _col), \
                intel_sub_group_shuffle(_block[_row], 5 + _col), \
                intel_sub_group_shuffle(_block[_row], 6 + _col), \
                intel_sub_group_shuffle(_block[_row], 7 + _col)) \
    }

#define FMA8(a, b, c) fma((float8)(a), (float8)b, (float8)c)

#define MULTIPLY_BLOCKS_8x8(_result, _blockA, _blockB, col) \
    { \
        _result = FMA8(_blockB.s0, TRANSPOSE_8(_blockA, 0, col), _result); \
        _result = FMA8(_blockB.s1, TRANSPOSE_8(_blockA, 1, col), _result); \
        _result = FMA8(_blockB.s2, TRANSPOSE_8(_blockA, 2, col), _result); \
        _result = FMA8(_blockB.s3, TRANSPOSE_8(_blockA, 3, col), _result); \
        _result = FMA8(_blockB.s4, TRANSPOSE_8(_blockA, 4, col), _result); \
        _result = FMA8(_blockB.s5, TRANSPOSE_8(_blockA, 5, col), _result); \
        _result = FMA8(_blockB.s6, TRANSPOSE_8(_blockA, 6, col), _result); \
        _result = FMA8(_blockB.s7, TRANSPOSE_8(_blockA, 7, col), _result); \
    }

                    float8 blockA, blockB;
#if IC == 3
                    if (local_x < IC) {
                        for (int i = 0; i < OW_BLOCK; i++) {
                            if (iw + i * SW < 0 || iw + i * SW >= IW)
                                blockA[i] = 0;
                            else
                                blockA[i]
                                        = src1[local_x * ID * IH * IW + i * SW];
                        }
                    } else {
                        blockA = 0.0f;
                    }
#else
#if SW == 1
                    blockA = as_float8(intel_sub_group_block_read8(
                            (const __global uint *)(src1)));
#else
                    for (int i = 0; i < OW_BLOCK; i++) {
                        blockA[i] = as_float(
                                intel_sub_group_block_read((const __global uint
                                                *)(&src1[i * IC_BLOCK * SW])));
                    }
#endif
#if HAS_PAD_W || KW != 1
                    if (iw < 0 || iw + (OW_BLOCK)*SW >= IW) {
                        for (int i = 0; i < OW_BLOCK; i++) {
                            if (iw + i * SW < 0 || iw + i * SW >= IW)
                                blockA[i] = 0.0f;
                        }
                    }
#endif
#endif
#if OW != OW_LAST
                    for (int i = 0; i < 8; i++) {
                        if (ow + i >= OW) {
                            blockB[i] = 0.0;
                        } else {
                            blockB[i] = as_float(intel_sub_group_block_read(
                                    (const __global uint *)(&diff_dst1[0])));
                            diff_dst1 += OC_BLOCK;
                        }
                    }
#else
                    blockB = as_float8(intel_sub_group_block_read8(
                            (const __global uint *)(diff_dst1)));
                    diff_dst1 += OC_BLOCK * OW_BLOCK;
#endif

#if IC == 3
                    MULTIPLY_BLOCKS_8x8(blockC00, blockA, blockB, 0);
#elif IS_DW
                    for (int i = 0; i < 8; i++) {
                        blockC00 = fma(blockA[i], blockB[i], blockC00);
                    }
#else
                    MULTIPLY_BLOCKS_8x8(blockC00, blockA, blockB, 0);
                    MULTIPLY_BLOCKS_8x8(blockC01, blockA, blockB, 8);
#endif
#if WITH_BIAS == 1
                    for (int i = 0; i < 8; i++)
                        bias_loc += blockB[i];
#endif
                }
            }
        omb += MB_BLOCK;
        src += G * IC * ID * IH * IW * MB_BLOCK;
    } while (omb < mb_end);

#if WITH_BIAS == 1
    if (do_bias) diff_bias[0] = bias_loc;
#endif

#if IC == 3
    diff_wei += oc * KD * KH * KW * IC * OC_BLOCK + g * OC * IC * KD * KH * KW
            + kd * KH * KW * IC * OC_BLOCK + kh * KW * IC * OC_BLOCK
            + kw * IC * OC_BLOCK + mb_chunk * G * OC * IC * KD * KH * KW;
    intel_sub_group_block_write(
            (__global uint *)(&diff_wei[0]), as_uint(blockC00[0]));
    intel_sub_group_block_write(
            (__global uint *)(&diff_wei[OC_BLOCK]), as_uint(blockC00[1]));
    intel_sub_group_block_write(
            (__global uint *)(&diff_wei[2 * OC_BLOCK]), as_uint(blockC00[2]));
#elif IS_DW
    diff_wei += oc * KD * KH * KW * OC_BLOCK + kd * KH * KW * OC_BLOCK
            + kh * KW * OC_BLOCK + kw * OC_BLOCK
            + mb_chunk * G * OC * IC * KD * KH * KW;
    intel_sub_group_block_write(
            (__global unsigned int *)(&diff_wei[0]), as_uint(blockC00));
#else
    diff_wei += ic * OC * KD * KH * KW * IC_BLOCK
            + oc * KD * KH * KW * IC_BLOCK * OC_BLOCK
            + kd * KH * KW * IC_BLOCK * OC_BLOCK + kh * KW * IC_BLOCK * OC_BLOCK
            + kw * IC_BLOCK * OC_BLOCK + g * OC * IC * KD * KH * KW
            + mb_chunk * G * OC * IC * KD * KH * KW;
    intel_sub_group_block_write8(
            (__global unsigned int *)(&diff_wei[0]), as_uint8(blockC00));
    intel_sub_group_block_write8(
            (__global unsigned int *)(&diff_wei[8 * OC_BLOCK]),
            as_uint8(blockC01));
#endif
#endif
}
#endif<|MERGE_RESOLUTION|>--- conflicted
+++ resolved
@@ -26,15 +26,9 @@
 
 #if BWD_WEIGHTS == 1
 
-<<<<<<< HEAD
-__attribute__((reqd_work_group_size(SUB_GROUP_SIZE, 1, 1)))
-#if VER_16MB16C == 1 || VER_8OW16C == 1
-__attribute__((intel_reqd_sub_group_size(SUB_GROUP_SIZE)))
-=======
 __attribute__((reqd_work_group_size(SUB_GROUP_SIZE, 1, 1))) // attr:no-format
 #if VER_16MB16C == 1 || VER_8OW16C == 1
 __attribute__((intel_reqd_sub_group_size(SUB_GROUP_SIZE))) // attr:no-format
->>>>>>> 56ef626d
 #endif
 __kernel void
 gen9_reduce_bwd_weights_kernel(__global float *diff_wei,
@@ -160,12 +154,8 @@
 #endif
 }
 
-<<<<<<< HEAD
-__attribute__((reqd_work_group_size(1, 1, 1))) __kernel void
-=======
 __attribute__((reqd_work_group_size(1, 1, 1))) // attr:no-format
 __kernel void
->>>>>>> 56ef626d
 gen9_load_tails_bwd_weights_kernel(__global float *src, __global float *tails) {
 
     for (int j = 0; j < PW; j++)
@@ -202,15 +192,9 @@
         }
 }
 
-<<<<<<< HEAD
-__attribute__((reqd_work_group_size(LWS_0, LWS_1, LWS_2)))
-#if VER_16MB16C == 1 || VER_8OW16C == 1
-__attribute__((intel_reqd_sub_group_size(SUB_GROUP_SIZE)))
-=======
 __attribute__((reqd_work_group_size(LWS_0, LWS_1, LWS_2))) // attr:no-format
 #if VER_16MB16C == 1 || VER_8OW16C == 1
 __attribute__((intel_reqd_sub_group_size(SUB_GROUP_SIZE))) // attr:no-format
->>>>>>> 56ef626d
 #endif
 __kernel void
 gen9_common_conv_bwd_weights_kernel(
